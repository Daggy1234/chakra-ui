<script data-id="chakra-ui-no-flash">
  ;(function () {
    window.addEventListener("DOMContentLoaded", function (e) {
      var storageKey = "chakra-ui-color-mode"
      var classNameDark = "chakra-ui-dark"
      var classNameLight = "chakra-ui-light"

      function setClassOnDocumentBody(darkMode) {
        document.body.classList.add(darkMode ? classNameDark : classNameLight)
        document.body.classList.remove(
          darkMode ? classNameLight : classNameDark,
        )
      }

      var preferDarkQuery = "(prefers-color-scheme: dark)"
      var mql = window.matchMedia(preferDarkQuery)
      var supportsColorSchemeQuery = mql.media === preferDarkQuery
      var localStorageValue = null

      try {
        localStorageValue = localStorage.getItem(storageKey)
      } catch (err) {}

      var exist = localStorageValue !== null
      if (exist) {
        localStorageValue = JSON.parse(localStorageValue)
      }

<<<<<<< HEAD
      // Determine the source of truth
      if (exist) {
        // source of truth from localStorage
        setClassOnDocumentBody(localStorageValue)
      } else if (supportsColorSchemeQuery) {
        // source of truth from system
        setClassOnDocumentBody(mql.matches)
        localStorage.setItem(storageKey, mql.matches)
      } else {
        // source of truth from document.body
        var isDarkMode = document.body.classList.contains(classNameDark)
        localStorage.setItem(storageKey, JSON.stringify(isDarkMode))
      }
    })
=======
    // Determine the source of truth
    if (exist) {
      // source of truth from localStorage
      setClassOnDocumentBody(localStorageValue === "dark")
    } else if (supportsColorSchemeQuery) {
      // source of truth from system
      setClassOnDocumentBody(mql.matches)
      localStorage.setItem(storageKey, mql.matches ? "dark" : "light")
    } else {
      // source of truth from document.body
      var isDarkMode = document.body.classList.contains(classNameDark)
      localStorage.setItem(
        storageKey,
        JSON.stringify(isDarkMode ? "dark" : "light"),
      )
    }
>>>>>>> 584f447f
  })()
</script><|MERGE_RESOLUTION|>--- conflicted
+++ resolved
@@ -25,23 +25,6 @@
       if (exist) {
         localStorageValue = JSON.parse(localStorageValue)
       }
-
-<<<<<<< HEAD
-      // Determine the source of truth
-      if (exist) {
-        // source of truth from localStorage
-        setClassOnDocumentBody(localStorageValue)
-      } else if (supportsColorSchemeQuery) {
-        // source of truth from system
-        setClassOnDocumentBody(mql.matches)
-        localStorage.setItem(storageKey, mql.matches)
-      } else {
-        // source of truth from document.body
-        var isDarkMode = document.body.classList.contains(classNameDark)
-        localStorage.setItem(storageKey, JSON.stringify(isDarkMode))
-      }
-    })
-=======
     // Determine the source of truth
     if (exist) {
       // source of truth from localStorage
@@ -58,6 +41,5 @@
         JSON.stringify(isDarkMode ? "dark" : "light"),
       )
     }
->>>>>>> 584f447f
   })()
 </script>