--- conflicted
+++ resolved
@@ -1,7 +1,4 @@
 module.exports = {
-<<<<<<< HEAD
-  stories: ["../packages/icons/**/*.stories.tsx"],
-=======
   stories: ["../packages/popover/stories/*.stories.tsx"],
   addons: [
     "storybook-addon-performance/register",
@@ -10,5 +7,4 @@
   typescript: {
     reactDocgen: false,
   },
->>>>>>> e86acf26
 }