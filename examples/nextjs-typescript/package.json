--- conflicted
+++ resolved
@@ -9,7 +9,6 @@
     "type-check": "tsc"
   },
   "dependencies": {
-<<<<<<< HEAD
     "@chakra-ui/core": "^1.0.0-next.6",
     "@chakra-ui/icons": "^1.0.0-next.6",
     "@chakra-ui/system": "^1.0.0-next.6",
@@ -23,23 +22,15 @@
     "react-icons": "^3.10.0"
   },
   "devDependencies": {
-    "@types/node": "^14.0.14",
+    "@types/node": "^14.0.27",
     "@types/react": "^16.9.23",
     "@types/react-dom": "^16.9.8",
-    "typescript": "3.9.5",
-    "url-loader": "^4.1.0"
-=======
-    "@chakra-ui/core": "1.0.0-rc.2",
+    "typescript": "3.9.7",
+    "url-loader": "^4.1.0",
+    "@chakra-ui/core": "1.0.0-next.6",
     "next": "9.5.1",
     "react": "16.13.1",
     "react-dom": "16.13.1"
-  },
-  "devDependencies": {
-    "@types/node": "14.0.27",
-    "@types/react": "16.9.23",
-    "@types/react-dom": "16.9.8",
-    "typescript": "3.9.7"
->>>>>>> fbf64ce8
   },
   "repository": {
     "type": "git",
