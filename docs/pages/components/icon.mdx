--- conflicted
+++ resolved
@@ -8,7 +8,6 @@
 import IconsList from "../../src/components/icons-list"
 
 import { Grid, Flex, useTheme, Icon, Text } from "@chakra-ui/core"
-import { AddIcon } from "@chakra-ui/icons"
 
 # Icon
 
@@ -57,37 +56,7 @@
 `name`. You can add your own icons as well;
 [see the guide](#adding-custom-icons).
 
-<<<<<<< HEAD
 <IconsList />
-=======
-<Grid mt={7} gap={5} templateColumns="repeat( auto-fit, minmax(120px, 1fr) )">
-  <Flex
-    p={3}
-    borderRadius="md"
-    borderWidth="1px"
-    flexDir="column"
-    align="center"
-    justify="center"
-  >
-    <AddIcon />
-  </Flex>
-  {/* {Object.keys(useTheme().icons).map((icon) => (
-    <Flex
-      borderRadius="md"
-      borderWidth="1px"
-      p={3}
-      flexDir="column"
-      align="center"
-      justify="center"
-    >
-      <Icon color="gray.700" name={icon} boxSize="1.25em" />
-      <Text mt={2} fontSize="sm" textAlign="center">
-        {icon}
-      </Text>
-    </Flex>
-  ))} */}
-</Grid>
->>>>>>> 8a31fa88
 
 ## Using an icon library
 
