---
title: Menu
package: "@chakra-ui/menu"
image: "components/menu.svg"
description:
  An accessible dropdown menu for the common dropdown menu button design
  pattern. Menu uses roving tabIndex for focus management.
---

An accessible dropdown menu for the common dropdown menu button design pattern.
`Menu` uses roving `tabIndex` for focus management.

<ComponentLinks
  github={{ url: "#" }}
  storybook={{ url: "#" }}
  npm={{ label: "@chakra-ui/menu", url: "#" }}
/>

<carbon-ad></carbon-ad>

## Import

Chakra UI exports 8 components for rendering menus:

- `Menu`: The wrapper component provides context, state, and focus management.
- `MenuList`: The wrapper for the menu items. Must be a direct child of `Menu`.
- `MenuButton`: The trigger for the menu list. Must be a direct child of `Menu`.
- `MenuItem`: The trigger that handles menu selection. Must be a direct child of
  a `MenuList`.
- `MenuGroup`: A wrapper to group related menu items.
- `MenuDivider`: A visual separator for menu items and groups.
- `MenuOptionGroup`: A wrapper for checkable menu items (radio and checkbox).
- `MenuItemOption`: The checkable menu item, to be used with `MenuOptionGroup`.

```js
import {
  Menu,
  MenuButton,
  MenuList,
  MenuItem,
  MenuItemOption,
  MenuGroup,
  MenuOptionGroup,
  MenuIcon,
  MenuCommand,
  MenuDivider,
} from "@chakra-ui/core"
```

## Usage

```jsx
<Menu>
  <MenuButton as={Button} rightIcon={<ChevronDownIcon />}>
    Actions
  </MenuButton>
  <MenuList>
    <MenuItem>Download</MenuItem>
    <MenuItem>Create a Copy</MenuItem>
    <MenuItem>Mark as Draft</MenuItem>
    <MenuItem>Delete</MenuItem>
    <MenuItem>Attend a Workshop</MenuItem>
  </MenuList>
</Menu>
```

### Accessing the internal state

To access the internal state of the `Menu`, use a function as `children` (commonly
known as a render prop). You'll get access to the internal state `isOpen` and
method `onClose`.

```jsx
<Menu>
  {({ isOpen }) => (
    <>
      <MenuButton isActive={isOpen} as={Button} rightIcon={<ChevronDownIcon />}>
        {isOpen ? "Close" : "Open"}
      </MenuButton>
      <MenuList>
        <MenuItem>Download</MenuItem>
        <MenuItem onClick={() => alert("Kagebunshin")}>Create a Copy</MenuItem>
      </MenuList>
    </>
  )}
</Menu>
```

### Letter Navigation

When focus is on the `MenuButton` or within the `MenuList` and you type a letter
key, a search begins. Focus will move to the first `MenuItem` that starts with
the letter you typed.

> Open the menu, try and type any letter, (say "S") to see the focus movement.

```jsx
<Menu>
  <MenuButton
    px={4}
    py={2}
    transition="all 0.2s"
    borderRadius="md"
    borderWidth="1px"
    _hover={{ bg: "gray.100" }}
    _expanded={{ bg: "red.200" }}
    _focus={{ outline: 0, boxShadow: "outline" }}
  >
    File <ChevronDownIcon />
  </MenuButton>
  <MenuList>
    <MenuItem>New File</MenuItem>
    <MenuItem>New Window</MenuItem>
    <MenuDivider />
    <MenuItem>Open...</MenuItem>
    <MenuItem>Save File</MenuItem>
  </MenuList>
</Menu>
```

### Just another example.

```jsx
<Menu>
  <MenuButton as={Button} rightIcon={<ChevronDownIcon />}>
    Your Cats
  </MenuButton>
  <MenuList>
    <MenuItem minH="48px">
      <Image
        boxSize="2rem"
        borderRadius="full"
        src="https://placekitten.com/100/100"
        alt="Fluffybuns the destroyer"
        mr="12px"
      />
      <span>Fluffybuns the Destroyer</span>
    </MenuItem>
    <MenuItem minH="40px">
      <Image
        boxSize="2rem"
        borderRadius="full"
        src="https://placekitten.com/120/120"
        alt="Simon the pensive"
        mr="12px"
      />
      <span>Simon the pensive</span>
    </MenuItem>
  </MenuList>
</Menu>
```

### Adding menu commands

You can add custom menu icons and commands (or hotkeys) for each menu by passing
the `command` prop.

```jsx live=false
<Menu>
  <MenuButton size="sm" colorScheme="teal">
    Open menu
  </MenuButton>
  <MenuList>
    <MenuItem command="⌘T">New Tab</MenuItem>
    <MenuItem command="⌘N">New Window</MenuItem>
    <MenuItem command="⌘⇧N">Open Closed Tab</MenuItem>
    <MenuItem command="⌘O">Open File...</MenuItem>
  </MenuList>
</Menu>
```

### Lazily mounting MenuItem

By default, the `Menu` component renders all children of `MenuList` to the DOM,
meaning that invisible menu items are still rendered but are hidden by styles.

If you want to defer rendering of each children of `MenuList` until that menu is
open, you can use the `isLazy` prop. This is useful if your `Menu` needs to be
extra performant, or make network calls on mount that should only happen when
the component is displayed.

```jsx live=false
<Menu isLazy>
  <MenuButton size="sm" colorScheme="teal">
    Open menu
  </MenuButton>
  <MenuList>
    {/* initially mounted */}
    <MenuItem>Menu 1</MenuItem>
    {/* initially mounted */}
    <MenuItem>New Window</MenuItem>
    {/* initially mounted */}
    <MenuItem>Open Closed Tab</MenuItem>
    {/* initially mounted */}
    <MenuItem>Open File</MenuItem>
    </MenuList>
  <MenuList>
</Menu>
```

### Rendering menu in a portal

To render menus in a portal, import the `Portal` component and wrap the
`MenuList` within the `Portal`.

```jsx live=false
<Menu>
  <MenuButton size="sm" colorScheme="teal">
    Open menu
  </MenuButton>
  <Portal>
    <MenuList>
      <MenuItem>Menu 1</MenuItem>
      <MenuItem>New Window</MenuItem>
      <MenuItem>Open Closed Tab</MenuItem>
      <MenuItem>Open File</MenuItem>
    </MenuList>
  </Portal>
</Menu>
```

### MenuGroup

To group related `MenuItem`s, use the `MenuGroup` component and pass it a
`title` for the group name.

```jsx
<Menu>
  <MenuButton as={Button} colorScheme="pink">
    Profile
  </MenuButton>
  <MenuList>
    <MenuGroup title="Profile">
      <MenuItem>My Account</MenuItem>
      <MenuItem>Payments </MenuItem>
    </MenuGroup>
    <MenuDivider />
    <MenuGroup title="Help">
      <MenuItem>Docs</MenuItem>
      <MenuItem>FAQ</MenuItem>
    </MenuGroup>
  </MenuList>
</Menu>
```

## Menu option groups

You can compose a menu for table headers to help with sorting and filtering
options. Use the `MenuOptionGroup` and `MenuItemOption` components.

```jsx
<Menu closeOnSelect={false}>
  <MenuButton as={Button} colorScheme="blue">
    MenuItem
  </MenuButton>
  <MenuList minWidth="240px">
    <MenuOptionGroup defaultValue="asc" title="Order" type="radio">
      <MenuItemOption value="asc">Ascending</MenuItemOption>
      <MenuItemOption value="desc">Descending</MenuItemOption>
    </MenuOptionGroup>
    <MenuDivider />
    <MenuOptionGroup title="Country" type="checkbox">
      <MenuItemOption value="email">Email</MenuItemOption>
      <MenuItemOption value="phone">Phone</MenuItemOption>
      <MenuItemOption value="country">Country</MenuItemOption>
    </MenuOptionGroup>
  </MenuList>
</Menu>
```

## Accessibility

### Keyboard Interaction

| Key                | Action                                                                                                                                  |
| ------------------ | --------------------------------------------------------------------------------------------------------------------------------------- |
| `Enter` or `Space` | When `MenuButton` receives focus, opens the menu and places focus on the first menu item.                                                |
| `ArrowDown`        | When `MenuButton` receives focus, opens the menu and moves focus to the first menu item.                                                 |
| `ArrowUp`          | When `MenuButton` receives focus, opens the menu and moves focus to the last menu item.                                                  |
| `Escape`           | When the menu is open, closes the menu and sets focus to the `MenuButton`.                                                               |
| `Tab`              | no effect                                                                                                                               |
| `Home`             | When the menu is open, moves focus to the first item.                                                                                   |
| `End`              | When the menu is open, moves focus to the last item.                                                                                    |
| `A-Z` or `a-z`     | When the menu is open, moves focus to the next menu item with a label that starts with the typed character if such an menu item exists. |

### ARIA roles

**For `MenuButton`:**

- `role` is set to `button`.
- `aria-haspopup` is set to `menu`.
- When the menu is displayed, `aria-expanded` is set to `true`.
- `aria-controls` is set to the `id` of the `MenuList`.

**For `MenuList`:**

- `role` is set to `menu`.
- `aria-orientation` is set to `vertical`.

**For `MenuItem`:**

- `role` is set to `menuitem`.
- Gets one of these roles `menuitem`/`menuitenradio`/ `menuitemcheckbox`.

## Props

### Menu Props

<<<<<<< HEAD
| Name          | Type                 | Default | Description                                                                 |
| ------------- | -------------------- | ------- | --------------------------------------------------------------------------- |
| children      | `React.ReactNode`    |         | The children of the menu must be `MenuButton` and `MenuList`.                |
| isOpen        | `boolean`            |         | If `true`, the menu will be opened.                                          |
| autoSelect    | `boolean`            | `true`  | The menu will select the first enabled item when it opens.                   |
| closeOnBlur   | `boolean`            | `true`  | If `true`, the menu will close on outside click or blur.                     |
| closeOnSelect | `boolean`            | `true`  | If `true`, the menu will close on menu item select.                          |
| placement     | `PopperJS.placement` |         | The placement of the `MenuList`.                                             |
| isLazy        | `boolean`            |         | If `true`, children of `MenuList` will not render until the menu is opened. |
=======
<PropsTable of="Menu" />
>>>>>>> 11863e50

### MenuButton Props

`MenuButton` composes [Box](/docs/layout/box) so you can pass all `Box` props to
change it's style.

### MenuList Props

<<<<<<< HEAD
| Name     | Type                      | Description                                                       |
| -------- | ------------------------- | ----------------------------------------------------------------- |
| children | `React.ReactNode`         | The content of the `MenuList`, should be the `MenuItem` component. |
| onClick  | `React.MouseEventHandler` | Function to be called when you click on the menu item .            |
| onBlur   | `React.FocusEventHandler` | Function to be called when you blur out of the menu list .         |

### MenuItem Props

| Name       | Type                                            | Description                                               |
| ---------- | ----------------------------------------------- | --------------------------------------------------------- |
| isDisabled | `boolean`                                       | If `true`, the menu item will be disabled.                 |
| onClick    | `React.MouseEventHandler`                       | Function that is called on click and enter/space keypress. |
| onKeyDown  | `React.KeyboardEventHander`                     | Function that is called on keydown.                        |
| role       | `menuitem`, `menuitemradio`, `menuitemcheckbox` | The ARIA role of the menuitem.                             |

### MenuGroup Props

| Name     | Type              | Description                   |
| -------- | ----------------- | ----------------------------- |
| children | `React.ReactNode` | The content of the menu group. |
| title    | `string`          | The title of the menu group.   |

### MenuOptionGroup Props

| Name         | Type                                          | Description                                             |
| ------------ | --------------------------------------------- | ------------------------------------------------------- |
| children     | `React.ReactNode`                             | The content of the option group.                         |
| title        | `string`                                      | Title of the option group.                               |
| type         | `radio`, `checkbox`                           | Used to add roles `menuitemradio` or `menuitemcheckbox`. |
| defaultValue | `string`, `number`, `Array<string or number>` | The initial value of the option group.                   |
| value        | `string`, `number`, `Array<string or number>` | The value of the option group.                           |
| onChange     | `(value) => void`                             | Function called when selection changes.                  |
=======
`MenuList` composes [Box](/docs/layout/box) so you can pass all `Box` props to
change it's style.

### MenuItem Props

<PropsTable of="MenuItem" />

### MenuGroup Props

`MenuGroup` composes [Box](/docs/layout/box) so you can pass all `Box` props to
change it's style.

### MenuOptionGroup Props

<PropsTable of="MenuOptionGroup" />
>>>>>>> 11863e50

### MenuItemOption Props

`MenuItemOption` composes [Box](/docs/layout/box) so you can pass all box props
in addition to these:

<<<<<<< HEAD
| Name       | Type                | Description                                                           |
| ---------- | ------------------- | --------------------------------------------------------------------- |
| isDisabled | `boolean`           | If `true`, the option item will be disabled.                           |
| value      | `StringOrNumber`    | The value of the option item.                                          |
| type       | `radio`, `checkbox` | Used to add `menuitemradio` or `menuitemcheckbox` roles to the option. |
=======
<PropsTable of="MenuItemOption" />
>>>>>>> 11863e50
<|MERGE_RESOLUTION|>--- conflicted
+++ resolved
@@ -306,64 +306,13 @@
 
 ### Menu Props
 
-<<<<<<< HEAD
-| Name          | Type                 | Default | Description                                                                 |
-| ------------- | -------------------- | ------- | --------------------------------------------------------------------------- |
-| children      | `React.ReactNode`    |         | The children of the menu must be `MenuButton` and `MenuList`.                |
-| isOpen        | `boolean`            |         | If `true`, the menu will be opened.                                          |
-| autoSelect    | `boolean`            | `true`  | The menu will select the first enabled item when it opens.                   |
-| closeOnBlur   | `boolean`            | `true`  | If `true`, the menu will close on outside click or blur.                     |
-| closeOnSelect | `boolean`            | `true`  | If `true`, the menu will close on menu item select.                          |
-| placement     | `PopperJS.placement` |         | The placement of the `MenuList`.                                             |
-| isLazy        | `boolean`            |         | If `true`, children of `MenuList` will not render until the menu is opened. |
-=======
 <PropsTable of="Menu" />
->>>>>>> 11863e50
 
 ### MenuButton Props
 
 `MenuButton` composes [Box](/docs/layout/box) so you can pass all `Box` props to
 change it's style.
 
-### MenuList Props
-
-<<<<<<< HEAD
-| Name     | Type                      | Description                                                       |
-| -------- | ------------------------- | ----------------------------------------------------------------- |
-| children | `React.ReactNode`         | The content of the `MenuList`, should be the `MenuItem` component. |
-| onClick  | `React.MouseEventHandler` | Function to be called when you click on the menu item .            |
-| onBlur   | `React.FocusEventHandler` | Function to be called when you blur out of the menu list .         |
-
-### MenuItem Props
-
-| Name       | Type                                            | Description                                               |
-| ---------- | ----------------------------------------------- | --------------------------------------------------------- |
-| isDisabled | `boolean`                                       | If `true`, the menu item will be disabled.                 |
-| onClick    | `React.MouseEventHandler`                       | Function that is called on click and enter/space keypress. |
-| onKeyDown  | `React.KeyboardEventHander`                     | Function that is called on keydown.                        |
-| role       | `menuitem`, `menuitemradio`, `menuitemcheckbox` | The ARIA role of the menuitem.                             |
-
-### MenuGroup Props
-
-| Name     | Type              | Description                   |
-| -------- | ----------------- | ----------------------------- |
-| children | `React.ReactNode` | The content of the menu group. |
-| title    | `string`          | The title of the menu group.   |
-
-### MenuOptionGroup Props
-
-| Name         | Type                                          | Description                                             |
-| ------------ | --------------------------------------------- | ------------------------------------------------------- |
-| children     | `React.ReactNode`                             | The content of the option group.                         |
-| title        | `string`                                      | Title of the option group.                               |
-| type         | `radio`, `checkbox`                           | Used to add roles `menuitemradio` or `menuitemcheckbox`. |
-| defaultValue | `string`, `number`, `Array<string or number>` | The initial value of the option group.                   |
-| value        | `string`, `number`, `Array<string or number>` | The value of the option group.                           |
-| onChange     | `(value) => void`                             | Function called when selection changes.                  |
-=======
-`MenuList` composes [Box](/docs/layout/box) so you can pass all `Box` props to
-change it's style.
-
 ### MenuItem Props
 
 <PropsTable of="MenuItem" />
@@ -376,19 +325,10 @@
 ### MenuOptionGroup Props
 
 <PropsTable of="MenuOptionGroup" />
->>>>>>> 11863e50
 
 ### MenuItemOption Props
 
 `MenuItemOption` composes [Box](/docs/layout/box) so you can pass all box props
 in addition to these:
 
-<<<<<<< HEAD
-| Name       | Type                | Description                                                           |
-| ---------- | ------------------- | --------------------------------------------------------------------- |
-| isDisabled | `boolean`           | If `true`, the option item will be disabled.                           |
-| value      | `StringOrNumber`    | The value of the option item.                                          |
-| type       | `radio`, `checkbox` | Used to add `menuitemradio` or `menuitemcheckbox` roles to the option. |
-=======
-<PropsTable of="MenuItemOption" />
->>>>>>> 11863e50
+<PropsTable of="MenuItemOption" />