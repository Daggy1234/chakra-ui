---
title: Popover
package: "@chakra-ui/popover"
image: "components/popover.svg"
description: Popover is a non-modal dialog that floats around a trigger
---

`Popover` is a non-modal dialog that floats around a trigger. It's used to display
contextual information to the user, and should be paired with a clickable
trigger element.

<ComponentLinks
  github={{ url: "#" }}
  storybook={{ url: "#" }}
  npm={{ label: "@chakra-ui/popover", url: "#" }}
/>

<carbon-ad></carbon-ad>

`Popover` is built on top of the [Popper.js](https://popper.js.org/) library, and
composes the `Popper` component.

## Import

- `Popover`: The wrapper that provides props, state, and context to its
  children.
- `PopoverTrigger`: Used to wrap the reference (or trigger) element.
- `PopoverContent`: The popover itself.
- `PopoverHeader`: The header of the popover.
- `PopoverBody`: The body of the popover.
- `PopoverArrow`: A visual arrow that points to the reference (or trigger).
- `PopoverCloseButton`: A button to close the popover.

```js
import {
  Popover,
  PopoverTrigger,
  PopoverContent,
  PopoverHeader,
  PopoverBody,
  PopoverFooter,
  PopoverArrow,
  PopoverCloseButton,
} from "@chakra-ui/core"
```

## Basic Usage

When using this component, ensure the children passed to `PopoverTrigger` is
focusable. Users can tab to it using their keyboard, and it can take a `ref`.
It is critical for accessiblity.

> **A11y:** When Popover opens, focus is sent to `PopoverContent`. When it
> closes, focus is returned to the trigger.

```jsx
<Popover>
  <PopoverTrigger>
    <Button>Trigger</Button>
  </PopoverTrigger>
  <PopoverContent>
    <PopoverArrow />
    <PopoverCloseButton />
    <PopoverHeader>Confirmation!</PopoverHeader>
    <PopoverBody>Are you sure you want to have that milkshake?</PopoverBody>
  </PopoverContent>
</Popover>
```

## Rendering the Popover in a Portal

By default, the Popover doesn't render in a Portal. To make them display in a
portal, wrap the `PopoverContent` in a `Portal`

> You might need to **Inspect Element** to see this in action. Notice that
> `PopoverContent` is rendered as a child of `<body>`

```jsx
<Popover>
  <PopoverTrigger>
    <Button>Trigger</Button>
  </PopoverTrigger>
  <Portal>
    <PopoverContent>
      <PopoverArrow />
      <PopoverHeader>Header</PopoverHeader>
      <PopoverCloseButton />
      <PopoverBody>
        <Button colorScheme="blue">Button</Button>
      </PopoverBody>
      <PopoverFooter>This is the footer</PopoverFooter>
    </PopoverContent>
  </Portal>
</Popover>
```

## Focus an element when Popover opens

By default, focus is to sent to `PopoverContent` when it opens. Pass the
`initialFocusRef` prop to send focus to a specific element instead.

```jsx
function WalkthroughPopover() {
  const initialFocusRef = React.useRef()
  return (
    <Popover
      initialFocusRef={initialFocusRef}
      placement="bottom"
      closeOnBlur={false}
    >
      <PopoverTrigger>
        <Button>Trigger</Button>
      </PopoverTrigger>
      <PopoverContent color="white" bg="blue.800" borderColor="blue.800">
        <PopoverHeader pt={4} fontWeight="bold" border="0">
          Manage Your Channels
        </PopoverHeader>
        <PopoverArrow />
        <PopoverCloseButton />
        <PopoverBody>
          Lorem ipsum dolor sit amet, consectetur adipisicing elit, sed do
          eiusmod tempor incididunt ut labore et dolore.
        </PopoverBody>
        <PopoverFooter
          border="0"
          d="flex"
          alignItems="center"
          justifyContent="space-between"
          pb={4}
        >
          <Box fontSize="sm">Step 2 of 4</Box>
          <ButtonGroup size="sm">
            <Button colorScheme="green">Setup Email</Button>
            <Button colorScheme="blue" ref={initialFocusRef}>
              Next
            </Button>
          </ButtonGroup>
        </PopoverFooter>
      </PopoverContent>
    </Popover>
  )
}
```

## Trapping Focus within Popover

If the popover contains a form, you might need to trap focus within the popover
and close it when the user fills the form and hits "save".

You can leverage
[react-focus-lock](https://github.com/theKashey/react-focus-lock) to trap focus
within the `PopoverContent`.

```jsx manual=true
// import  FocusLock from "react-focus-lock"

// 1. Create a text input component
const TextInput = React.forwardRef((props, ref) => {
  return (
    <FormControl>
      <FormLabel htmlFor={props.id}>{props.label}</FormLabel>
      <Input ref={ref} id={props.id} {...props} />
    </FormControl>
  )
})

// 2. Create the form
const Form = ({ firstFieldRef, onCancel }) => {
  return (
    <Stack spacing={4}>
      <TextInput
        label="First name"
        id="first-name"
        ref={firstFieldRef}
        defaultValue="John"
      />
      <TextInput label="Last name" id="last-name" defaultValue="Smith" />
      <ButtonGroup d="flex" justifyContent="flex-end">
        <Button variant="outline" onClick={onCancel}>
          Cancel
        </Button>
        <Button isDisabled colorScheme="teal">
          Save
        </Button>
      </ButtonGroup>
    </Stack>
  )
}

// 3. Create the Popover
// Ensure you set `closeOnBlur` prop to false so it doesn't close on outside click
const PopoverForm = () => {
  const { onOpen, onClose, isOpen } = useDisclosure()
  const firstFieldRef = React.useRef(null)

  return (
    <>
      <Box d="inline-block" mr={3}>
        John Smith
      </Box>
      <Popover
        isOpen={isOpen}
        initialFocusRef={firstFieldRef}
        onOpen={onOpen}
        onClose={onClose}
        placement="right"
        closeOnBlur={false}
      >
        <PopoverTrigger>
          <IconButton size="sm" icon={<EditIcon />} />
        </PopoverTrigger>
        <PopoverContent p={5}>
          <FocusLock returnFocus persistentFocus={false}>
            <PopoverArrow />
            <PopoverCloseButton />
            <Form firstFieldRef={firstFieldRef} onCancel={onClose} />
          </FocusLock>
        </PopoverContent>
      </Popover>
    </>
  )
}

render(<PopoverForm />)
```

## Controlled Usage

You can control the opening and closing of the popover by passing the `isOpen`,
and `onClose` props.

Sometimes you might need to set the `returnFocusOnClose` prop to `false` to
prevent popver from returning focus to `PopoverTrigger`'s children.

```jsx
function ControlledUsage() {
  const [isOpen, setIsOpen] = React.useState(false)
  const open = () => setIsOpen(!isOpen)
  const close = () => setIsOpen(false)
  return (
    <>
      <Button mr={5} onClick={open}>
        Trigger
      </Button>
      <Popover
        returnFocusOnClose={false}
        isOpen={isOpen}
        onClose={close}
        placement="right"
        closeOnBlur={false}
      >
        <PopoverTrigger>
          <Button colorScheme="pink">Popover Target</Button>
        </PopoverTrigger>
        <PopoverContent>
          <PopoverHeader fontWeight="semibold">Confirmation</PopoverHeader>
          <PopoverArrow />
          <PopoverCloseButton />
          <PopoverBody>
            Are you sure you want to continue with your action?
          </PopoverBody>
          <PopoverFooter d="flex" justifyContent="flex-end">
            <ButtonGroup size="sm">
              <Button variant="outline">Cancel</Button>
              <Button colorScheme="red">Apply</Button>
            </ButtonGroup>
          </PopoverFooter>
        </PopoverContent>
      </Popover>
    </>
  )
}
```

## Accessing Internal state

Chakra provides access to two internal details: `isOpen` and `onClose`. Use the
render prop pattern to gain access to them.

```jsx
function InternalStateEx() {
  const initRef = React.useRef()
  return (
    <Popover closeOnBlur={false} placement="left" initialFocusRef={initRef}>
      {({ isOpen, onClose }) => (
        <>
          <PopoverTrigger>
            <Button>Click to {isOpen ? "close" : "open"}</Button>
          </PopoverTrigger>
          <Portal>
            <PopoverContent>
              <PopoverHeader>This is the header</PopoverHeader>
              <PopoverCloseButton />
              <PopoverBody>
                <Box>
                  Hello. Nice to meet you! This is the body of the popover
                </Box>
                <Button
                  mt={4}
                  colorScheme="blue"
                  onClick={onClose}
                  ref={initRef}
                >
                  Close
                </Button>
              </PopoverBody>
              <PopoverFooter>This is the footer</PopoverFooter>
            </PopoverContent>
          </Portal>
        </>
      )}
    </Popover>
  )
}
```

## Customizing the Popover

Chakra exports all the components you need to customize the look and feel of the
popover. You can change the background, arrow size, box shadow and so on.

```jsx
<Popover>
  <PopoverTrigger>
    <Box
      tabIndex="0"
      role="button"
      aria-label="Some box"
      p={5}
      w="120px"
      bg="gray.300"
      children="Click"
    />
  </PopoverTrigger>
  <PopoverContent bg="tomato" color="white">
    <PopoverHeader fontWeight="semibold">Customization</PopoverHeader>
    <PopoverArrow bg="pink.500" />
    <PopoverCloseButton bg="purple.500" />
    <PopoverBody>
      Tadaa!! The arrow color and background color is customized. Check the
      props for each component.
    </PopoverBody>
  </PopoverContent>
</Popover>
```

## Popover Placements

Since popover is powered by PopperJS, you can change the placement of the
popover by passing the `placement` prop. See the [props](#props) for the
possible placement values.

> Even though you specified the placement, Popover will try to reposition itself
> in the event that available space at the specified placement isn't enough.

```jsx
<Popover placement="top-start">
  <PopoverTrigger>
    <Button>Click me</Button>
  </PopoverTrigger>
  <PopoverContent>
    <PopoverHeader fontWeight="semibold">Popover placement</PopoverHeader>
    <PopoverArrow />
    <PopoverCloseButton />
    <PopoverBody>
      Lorem ipsum dolor sit amet, consectetur adipisicing elit, sed do eiusmod
      tempor incididunt ut labore et dolore.
    </PopoverBody>
  </PopoverContent>
</Popover>
```

### Lazily mounting Popover

By default, the `Popover` component renders children of `PopoverContent` to the
DOM, meaning that invisible popover contents are still rendered but are hidden
by styles.

If you want to defer rendering of popover content until that `Popover` is
opened, you can use the `isLazy` prop. This is useful if your `PopoverContent`
needs to be extra performant, or make network calls on mount that should only
happen when the component is displayed.

```jsx
<Popover isLazy>
  <PopoverTrigger>
    <Button>Click me</Button>
  </PopoverTrigger>
  <PopoverContent>
    <PopoverHeader fontWeight="semibold">Popover placement</PopoverHeader>
    <PopoverArrow />
    <PopoverCloseButton />
    <PopoverBody>
      Lorem ipsum dolor sit amet, consectetur adipisicing elit, sed do eiusmod
      tempor incididunt ut labore et dolore.
    </PopoverBody>
  </PopoverContent>
</Popover>
```

## Accessiblity

> When you see the word _"trigger"_, it's referring to the `children` of
> `PopoverTrigger`

### Keyboard and Focus

- When the popover is opened, focus is moved to the `PopoverContent`. If the
  `initialFocusRef` is set, then focus moves to the element with that `ref`.
- When the popover is closed, focus returns to the trigger. If you set
  `returnFocusOnClose` to `false`, focus will not return.
- If trigger is set to `hover`:
  - Focusing on or mousing over the trigger will open the popover.
  - Blurring or mousing out of the trigger will close the popover. If you move
    your mouse into the `PopoverContent`, it'll remain visible.
- If trigger is set to `click`:
  - Clicking the trigger or using the `Space` or `Enter` when focus is on the
    trigger will open the popover.
  - Clicking the trigger again will close the popover.
- Hitting the `Esc` key while the popover is open and focus is within the
  `PopoverContent`, will close the popover. If you set `closeOnEsc` to `false`,
  it will not close.
- Clicking outside or blurring out of the `PopoverContent` closes the popover.
  If you set `closeOnBlur` to `false`, it will not close.

### ARIA Attributes

- If the trigger is set to `click`, the `PopoverContent` element has role set to
  `dialog`. If the trigger is set to `hover`, the `PopoverContent` has `role`
  set to `tooltip`.
- The `PopoverContent` has `aria-labelledby` set to the `id` of the
  `PopoverHeader`.
- The `PopoverContent` has `aria-describedby` set to the `id` of the
  `PopoverBody`.
- The `PopoverContent` has `aria-hidden` set to `true` or `false` depending on
  the open/closed state of the popover.
- The trigger has `aria-haspopup` set to `true` to denote that it triggers a
  popover.
- The trigger has `aria-controls` set to the `id` of the `PopoverContent` to
  associate the popover and the trigger.
- The trigger has `aria-expanded` set to `true` or `false` depending on the
  open/closed state of the popover.

## Props

### Popover Props

<<<<<<< HEAD
| Name                 | Type                                                           | Default  | Description                                                                                                                                                                                                                |
| -------------------- | -------------------------------------------------------------- | -------- | -------------------------------------------------------------------------------------------------------------------------------------------------------------------------------------------------------------------------- |
| `isOpen`             | `boolean`                                                      |          | If `true`, the popover is shown.                                                                                                                                                                                            |
| `defaultIsOpen`      | `boolean`                                                      |          | If `true`, the popover is shown initially.                                                                                                                                                                                 |
| `initialFocusRef`    | `React.Ref`                                                    |          | The `ref` of the element that should receive focus when the popover opens.                                                                                                                                                 |
| `trigger`            | `hover`, `click`                                               | `click`  | The interaction that triggers the popover.                                                                                                                                                                                 |
| `placement`          | `PopperJS.placement`                                           | `bottom` | The placement of the popover.                                                                                                                                                                                              |
| `returnFocusOnClose` | `boolean`                                                      | `true`   | If `true`, the popover will return focus to the trigger when it closes.                                                                                                                                                     |
| `closeOnBlur`        | `boolean`                                                      | `true`   | If `true`, the popover will close when you blur out it by clicking outside or tabbing out.                                                                                                                                  |
| `closeOnEsc`         | `boolean`                                                      | `true`   | If `true`, close the popover when the `esc` key is pressed.                                                                                                                                                                 |
| `children`           | `React.ReactNode`, `(props: InternalState) => React.ReactNode` |          | The children of the popover.                                                                                                                                                                                                |
| `gutter`             | `number`                                                       | `4`      | The gap (in pixels) to apply between the popover and the target. Used by `popper.js`.                                                                                                                                       |
| `onOpen`             | `() => void`                                                   |          | Callback fired when the popover opens.                                                                                                                                                                                      |
| `onClose`            | `() => void`                                                   |          | Callback fired when the popover closes.                                                                                                                                                                                     |
| `isLazy`             | `boolean`                                                      |          | If `true`, the popover content won't render until the popover is open.                                                                                                                                                     |
=======
<PropsTable of="Popover" />
>>>>>>> 11863e50

### Other Props

- `PopoverContent` composes `Box` and has the ability to smartly position
  itself. Thanks to popper.js.
- `PopoverArrow`, `PopoverHeader`, `PopoverFooter` and `PopoverBody` composes
  `Box`.
- `PopoverCloseButton` composes `Box` component.<|MERGE_RESOLUTION|>--- conflicted
+++ resolved
@@ -445,25 +445,7 @@
 
 ### Popover Props
 
-<<<<<<< HEAD
-| Name                 | Type                                                           | Default  | Description                                                                                                                                                                                                                |
-| -------------------- | -------------------------------------------------------------- | -------- | -------------------------------------------------------------------------------------------------------------------------------------------------------------------------------------------------------------------------- |
-| `isOpen`             | `boolean`                                                      |          | If `true`, the popover is shown.                                                                                                                                                                                            |
-| `defaultIsOpen`      | `boolean`                                                      |          | If `true`, the popover is shown initially.                                                                                                                                                                                 |
-| `initialFocusRef`    | `React.Ref`                                                    |          | The `ref` of the element that should receive focus when the popover opens.                                                                                                                                                 |
-| `trigger`            | `hover`, `click`                                               | `click`  | The interaction that triggers the popover.                                                                                                                                                                                 |
-| `placement`          | `PopperJS.placement`                                           | `bottom` | The placement of the popover.                                                                                                                                                                                              |
-| `returnFocusOnClose` | `boolean`                                                      | `true`   | If `true`, the popover will return focus to the trigger when it closes.                                                                                                                                                     |
-| `closeOnBlur`        | `boolean`                                                      | `true`   | If `true`, the popover will close when you blur out it by clicking outside or tabbing out.                                                                                                                                  |
-| `closeOnEsc`         | `boolean`                                                      | `true`   | If `true`, close the popover when the `esc` key is pressed.                                                                                                                                                                 |
-| `children`           | `React.ReactNode`, `(props: InternalState) => React.ReactNode` |          | The children of the popover.                                                                                                                                                                                                |
-| `gutter`             | `number`                                                       | `4`      | The gap (in pixels) to apply between the popover and the target. Used by `popper.js`.                                                                                                                                       |
-| `onOpen`             | `() => void`                                                   |          | Callback fired when the popover opens.                                                                                                                                                                                      |
-| `onClose`            | `() => void`                                                   |          | Callback fired when the popover closes.                                                                                                                                                                                     |
-| `isLazy`             | `boolean`                                                      |          | If `true`, the popover content won't render until the popover is open.                                                                                                                                                     |
-=======
 <PropsTable of="Popover" />
->>>>>>> 11863e50
 
 ### Other Props
 
