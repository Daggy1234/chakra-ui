--- conflicted
+++ resolved
@@ -55,32 +55,12 @@
   return (
     <>
       <Flex w="100%" h="100%" px="6" align="center" justify="space-between">
-<<<<<<< HEAD
-      <Flex align="center">
-        <NextLink href="/" passHref>
-          <chakra.a display="block" aria-label="Chakra UI, Back to homepage">
-            <Logo />
-          </chakra.a>
-        </NextLink>
-        <HStack
-          as="nav"
-          spacing="4"
-          ml="24px"
-          display={{ base: "none", md: "flex" }}
-        >
-          <NavLink href="/docs/getting-started">Docs</NavLink>
-          <NavLink href="/guides/integrations/with-cra">Guides</NavLink>
-          <NavLink href="/blog">Blog</NavLink>
-          <NavLink href="/team">Team</NavLink>
-          </HStack>
-=======
         <Flex align="center">
           <NextLink href="/" passHref>
             <chakra.a display="block" aria-label="Chakra UI, Back to homepage">
               <Logo />
             </chakra.a>
           </NextLink>
->>>>>>> b98bc228
         </Flex>
 
         <Flex
