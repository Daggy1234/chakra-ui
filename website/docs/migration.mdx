---
title: Upgrade to v1
description: A simple guide to upgrade your existing Chakra UI projects to v1.0
---

# Upgrading from v0.x to v1.0

A simple guide to upgrade your existing Chakra UI projects to v1.0.

Chakra UI v1.0 is focused on improving the ideas and concepts from 0.x to make
even easier to create, theme and extend components.

While there's quite a number of new exciting features we've added, we focused on
making Chakra UI a stable base to build your own design systems on, so that you
can feel more confident using Chakra UI in production.

## Highlights

**Theming API:** Chakra UI now provides a new theming API which makes it easy to
style components and their modifiers (sizes, variants, and color scheme) from
your theme or locally using a `chakra` factory function.

**Color mode improvement:** We've fixed the bugs related to Color mode and it's
now easy to persist color mode, set initial color mode, and lock specific
components to a certain color mode.

**Better TypeScript support:** This means all components have very good
TypeScript support and most low-level components like Box, Flex, etc. will
support the `as` prop and types will be extracted properly.

**Theme-aware css prop:** Just like `theme-ui`, we've added a `sx` prop you
can use to add theme-aware styles.

## Upgrade steps

Here's a list of steps to take in order to migrate your project safely. Don't
worry if your styles aren't exactly the same—this is to be expected.

### 1. Update your dependencies

<<<<<<< HEAD
Chakra UI now exports all components as separate packages to make it easier to
consume individual packages. You can either install `@chakra-ui/core`, or
install the component package you need.

#### Continuing with `@chakra-ui/core`

Chakra no longer requires `@emotion/styled`, `@emotion/core` and
`@emotion/theming`. If you're not using these libraries in your code, you can
=======
Chakra no longer requires `@emotion/core`, `@emotion/styled` and
`emotion-theming`. If you're not using these libraries in your code, you can
>>>>>>> 605407ea
safely remove them and update Chakra UI to v1.

> We use only `@emotion/core` internally.

```diff
"dependencies": {
<<<<<<< HEAD
  "@chakra-ui/core": "1.0.0",
-  "@emotion/styled": "10.X",
-  "@emotion/theming": "10.x",
-  "@emotion/core": "10.x"
=======
  "@chakra-ui/core": "1.0.0-beta",
-  "@emotion/core": "10.x",
-  "@emotion/styled": "10.x",
-  "emotion-theming": "10.x"
>>>>>>> 605407ea
}
```

#### Installing specific components

Let's say you only use the button from Chakra UI, instead of installing
`@chakra-ui/core`, which installs all components, you can simply install
`@chakra-ui/button`.

For this approach, you'll also need to to install `@chakra-ui/system` which is
the backbone for all components.

```bash
npm i @chakra-ui/button @chakra-ui/system

# or

yarn add @chakra-ui/button @chakra-ui/system
```

#### Notes on Icons

Chakra moved all icons to a separate package `@chakra-ui/icons`. We recommend
using `react-icons` in your projects considering it has a robust set of icons.
However, you can still install this package.

### 2. Clone Chakra's default theme

Chakra no longer comes with the default theme pre-installed, so you'll need to
add it manually. Luckily for you, we've added a CLI tool for generating the
theme.

We believe that having the theme cloned to your project will help you learn
about the theme tokens (colors, fonts, component styles) and make it less
stressful for you to customize theme.

<br />

1. Run `npx chakra-cli init --theme` to clone the theme to your project. This
   creates a `chakra` folder with the default theme inside.

```bash
   # clone the javascript theme
   npx chakra-cli init --theme

   # clone the typescript theme
   npx chakra-cli init --theme --ts
```

2. Update the `ThemeProvider` in your app's root by passing the `theme` prop.

```jsx live=false
import { ThemeProvider, CSSReset } from "@chakra-ui/core"
import theme from "./chakra"

function AppRoot() {
  return (
    <ThemeProvider theme={theme}>
      <CSSReset />
      <App />
    </ThemeProvider>
  )
}
```

### 3. Update the ThemeProvider

Swap out `ThemeProvider` with `ChakraProvider` to make setup cleaner.
`ChakraProvider` adds the following providers for you automatically:

- **ThemeProvider:** Provides the theming context for all components
- **ColorModeProvider:** Provides color mode (light or dark) context to all
  components
- **PortalManager:** Manages portals and nested portals without using `z-index`
  in your application.
- **GlobalStyle**: Provides the global styles defined in `theme.styles.global`
  to your application.

```diff
-  <ThemeProvider theme={theme}>
+    <ChakraProvider theme={theme}>
      <CSSReset />
      <App />
+    </ChakraProvider>
-  </ThemeProvider>
```

### 4. Rename variantColor to colorScheme

Fire up your "Find and Replace" tool in VSCode or IntelliJ. Find `variantColor`
and replace with `colorScheme`.

> **Reason:** We named this prop to make it easier to understand that this prop
> represents a visual color scheme, not a css color attribute.

### 5. Update layout `size` prop

Change `size` prop to `width` or `w` and `height`, or `h`. If you'd like to use
only one prop to manage this, you can rename it to `boxSize`.

```diff
- <Box size="40px" />
+ <Box w="40px" h="40px" />
# or
+ <Box boxSize="40px" />
```

**We strongly recommend using the `width` and `height` props**

> **Reason:** We think the `size` prop should only be used for component size
> modifiers. The `size` prop has caused a lot of confusion in the past because,
> in some components (e.g. Button), it means the visual size and in others (e.g
> Box), it means **width and height**.

### 5. Update these prop names

These style props still work but **we recommend renaming them** to the new prop.
We now show a console warning when you use any of these deprecated props.

| Deprecated Prop    | New Prop                |
| ------------------ | ----------------------- |
| rounded            | borderRadius            |
| roundedLeft        | borderLeftRadius        |
| roundedRight       | borderRightRadius       |
| roundedTop         | borderTopRadius         |
| roundedTopLeft     | borderTopLeftRadius     |
| roundedTopRight    | borderTopRightRadius    |
| roundedBottomLeft  | borderBottomLeftRadius  |
| roundedBottomRight | borderBottomRightRadius |
| roundedBottom      | borderBottomRadius      |
| bgImg              | bgImage                 |
| bgPos              | bgPosition              |
| shadow             | boxShadow               |
| listStyleImg       | listStyleImage          |
| listStylePos       | listStylePosition       |

## Component Updates

We've updated the API of some components to fix bugs and improve usability,
types and accessibility.

- All components now take the pseudo style props (`_hover`, `_active`, etc.)
- Improved TypeScript support for the `as` prop

### Accordion

Can install as a stand-alone package: `@chakra-ui/accordion`

#### Changes

- Update all imports of `AccordionHeader` to `AccordionButton`. This is to
  remove the notion that it's a header when it's actually a `button`.

```diff
- import { AccordionHeader } from "@chakra-ui/core"
+ import { AccordionButton } from "@chakra-ui/core"
```

WAI-ARIA guidelines require that accordion buttons be wrapped in the appropriate
heading tag `h2-h6` based on the page heading flow.

We think the name `AccordionHeader` might mislead users to think we handle this
out of the box when we don't. Here's how to handle this:

```jsx live=false
<Accordion>
  <AccordionItem>
    <h3>
      <AccordionButton>This is the button</AccordionButton>
    </h3>
    <AccordionPanel>This is the content</AccordionPanel>
  </AccordionItem>
</Accordion>
```

- You can no longer use `AccordionItem` in isolation—it must be used within
  `Accordion`. We think most users don't do this by default but it's worth
  noting.

#### Features

**Keyboard Navigation:** `Accordion` now supports keyboard navigation between
accordion buttons. Pressing the `up` and `down` arrow keys will move focus
between accordion buttons.

### AspectRatioBox

- Change all imports of `AspectRatioBox` to `AspectRatio`

```diff
- import { AspectRatioBox } from "@chakra-ui/core"
+ import  { AspectRatio } from "@chakra-ui/core"
```

### Avatar

#### Features

- You can now use a custom fallback avatar icon by passing the `icon` prop:

```jsx live=false
<Avatar src="john.png" name="John Doe" icon={<UserIcon />} />
```

- You can now change the `borderRadius` of the avatar

- Theming Support: All design decisions for the Avatar are located in
  `chakra/components/Avatar` in your cloned theme, which means you can customize
  the styles to suit your brand needs.

- Added `getInitials` prop to allow users to manage how initials are generated
  from name. By default we merge the first characters of each word in the `name`
  prop.

### Breadcrumb

- Removed support for the `addSeparator` prop

### Button

#### Changes

- We've unified the usage of all icon props to only accept a React element.
  Update all icon names used in `leftIcon` or `rightIcon` to the equivalent icon
  React element.

  > Replacement logic: If `leftIcon` is `email`, then replace it with
  > `<EmailIcon/>` from Chakra.

```diff
import { PhoneIcon } from "@chakra-ui/core"

- <Button leftIcon="phone">Call</Button>
+ <Button leftIcon={<PhoneIcon />}>Call</Button>
```

**This reduces the effort needed to use custom icons, eliminates TypeScript
errors, and reduces unused icons bloating your app.**

- Renamed `variantColor` to `colorScheme`

#### Features

- Added support for custom spinners using the `spinner` prop

```jsx live=false
import { BeatLoader } from "react-spinners"

function Example() {
  return (
    <Button isLoading colorScheme="blue" spinner={<BeatLoader color="white" />}>
      Click me
    </Button>
  )
}
```

### Checkbox

#### Changes

- Change `variantColor` to `colorScheme`

```diff
- <Checkbox variantColor="blue">Option</Checkbox>
+ <Checkbox colorScheme="blue">Option</Checkbox>
```

- Deprecated the `isFullWidth` prop. `Checkbox` now takes up the width of the
  parent by default.

- To allow for better checkbox group layout, the `CheckboxGroup` component no
  longer supports every style prop. You can now only pass `size`, `variant`, and
  `colorScheme` in addition to `CheckboxGroup`-specific props (`value`,
  `defaultValue`, and `onChange`).

```jsx live=false
// before
<CheckboxGroup isInline spacing="40px" defaultValue={["one", "two"]}>
  <Checkbox value="one">One</Checkbox>
  <Checkbox value="two">Two</Checkbox>
  <Checkbox value="three">Three</Checkbox>
</CheckboxGroup>

// after
<CheckboxGroup defaultValue={["one", "two"]}>
  <Stack spacing="40px">
    <Checkbox value="one">One</Checkbox>
    <Checkbox value="two">Two</Checkbox>
    <Checkbox value="three">Three</Checkbox>
  </Stack>
</CheckboxGroup>
```

> We believe a checkbox group's layout should be managed by your design
> requirements. The checkboxes can be grouped using `Stack`, placed in a grid
> using `SimpleGrid` or made to wrap automatically using `Wrap`.

#### Features

- Added the `iconColor` and `iconSize` props to customize the default check icon

```jsx live=false
<Checkbox iconColor="blue" iconSize="1rem">
  Option
</Checkbox>
```

- Added the `spacing` prop to customize the spacing between the checkbox and
  label text

```jsx live=false
<Checkbox spacing="1rem">Option</Checkbox>
```

- The `useCheckbox` hook is exported with state and focus management logic for
  use in creating tailor-made checkbox component for your application

- The `useCheckboxGroup` hook is exported with state management logic for use in
  creating tailor-made checkbox group component for your application

### ColorMode

- You can now set the initial color mode you want your application to start
  with. Set `theme.config.initialColorMode` to `light` or `dark`

  ```jsx live=false
  const theme = {
    config: {
      initialColorMode: "dark",
    },
  }
  ```

- You can now update the color mode based on your user's device preference. Set
  `theme.config.useSystemColorMode` to `true` or `false`

  ```jsx live=false
  const theme = {
    config: {
      useSystemColorMode: true,
    },
  }
  ```

#### Bug Fix

- Color mode now persists correctly when you refresh the page. All you need to
  do is add `InitialColorMode` script as the first child of `body`.

  Here's how to add it for Next.js:

```jsx live=false
// pages/_app.js
import { InitialColorMode } from "@chakra-ui/core"

export default class Document extends NextDocument {
  static async getInitialProps(ctx) {
    const initialProps = await NextDocument.getInitialProps(ctx)
    return { ...initialProps }
  }

  render() {
    return (
      <Html>
        <Head />
        <body>
          {/* 👇 Here's the script */}
          <InitializeColorMode />
          <Main />
          <NextScript />
        </body>
      </Html>
    )
  }
}
```

Here's how to add it for Gatsby:

```jsx live=false
// gatsby-ssr.js
export const onRenderBody = ({ setPreBodyComponents }) => {
  setPreBodyComponents([<InitializeColorMode key="chakra-ui-no-flash" />])
}
```

You can also install the
[`gatsby-plugin-chakra-ui`](https://www.npmjs.com/package/gatsby-plugin-chakra-ui)
package which automatically configures `InitializeColorMode` along with
`ChakraProvider`.

### FormControl

- We've improved the accessibility of the `FormControl` component. Here are the
  changes:

  - `id` passed to the form control will be passed to the form input directly
  - `FormLabel` will have `htmlFor` that points to the `id` of the form input
  - `FormErrorMessage` adds `aria-describedby` and `aria-invalid` pointing to
    the form input
  - `FormHelperText` adds/extends `aria-describedby` pointing to the form input
  - `isDisabled`, `isRequired`, `isReadOnly` props passed to `FormControl` will
    cascade across all related components

- `FormLabel` is now aware of the `disabled`, `focused` and `error` state of the
  form input. This helps you style the label accordingly using the `_disabled`,
  `_focus`, and `_invalid` style props.

- If you render `FormErrorMessage` and `isInvalid` is `false` or `undefined`,
  `FormErrorMessage` won't be visible. The only way to make it visible is by
  passing `isInvalid` and setting it to `true`.

### Icons

## Changes

- Basic interface icons provided by Chakra have moved to the `icons` package.
  Replace all `<Icon name="..." />` elements imported from `core` with
  equivalent _named_ icon React elements imported from `icons`.

  > Replacement logic: If `<Icon name="search" />` is used, then replace it with
  > `<SearchIcon />` from Chakra icons package.

```diff
- import { Icon } from "@chakra-ui/core"
- <Icon name="search" />
+ import { SearchIcon } from "@chakra-ui/icons"
+ <SearchIcon />
```

Existing icons will appear as a question mark until refactored.

- We changed the way custom icons are created. Instead of adding custom icons to
  `theme` create your own icons using the `createIcon` utility:

```jsx live=false
import { createIcon } from "@chakra-ui/icon"
export const UpDownIcon = createIcon({
  displayName: "UpDownIcon",
  viewBox: "-1 -1 9 11",
  d:
    "M 3.5 0L 3.98809 -0.569442L 3.5 -0.987808L 3.01191 -0.569442L 3.5 0ZM 3.5 9L 3.01191 9.56944L 3.5 9.98781L 3.98809 9.56944L 3.5 9ZM 0.488094 3.56944L 3.98809 0.569442L 3.01191 -0.569442L -0.488094 2.43056L 0.488094 3.56944ZM 3.01191 0.569442L 6.51191 3.56944L 7.48809 2.43056L 3.98809 -0.569442L 3.01191 0.569442ZM -0.488094 6.56944L 3.01191 9.56944L 3.98809 8.43056L 0.488094 5.43056L -0.488094 6.56944ZM 3.98809 9.56944L 7.48809 6.56944L 6.51191 5.43056L 3.01191 8.43056L 3.98809 9.56944Z",
})
```

As a convenience you can also import `createIcon` from the `icons` package along
with other icons:

```jsx live=false
import { createIcon, MoonIcon, SunIcon } from "@chakra-ui/icons"
```

### Image

#### Bug Fixes

- Resolved the common SSR issue with Next.js

#### Features

- Added support for the `fit` prop to specify how to fit an image within its
  dimension. It uses the `object-fit` property

- Added support for the `align` prop to specify how to align the image within
  its dimension. It uses the `object-position` property

- Added support for custom `fallback` component

### Input

- When using `InputAddon`, you no longer need to pass border radius properties
  to the `Input`. `InputGroup` will intelligently detect the addon and apply the
  necessary border to the input.

- Input now uses `paddingY` instead of `height` for its block height.

### Link

- Due to accessibility reasons, we've deprecated the `isDisabled` prop for
  `Link`.

### Stack

- To reduce the API surface area, we've deprecated the `isInline` and
  `isReversed` props in favor of the `direction` prop

```diff
- <Stack isInline>
+ <Stack direction="row">
    <Box />
    <Box />
  </Stack>
```

- We've deprecated the `shouldWrapChildren` prop because we now use css to
  manage the stack rather than `React.cloneElement`

- Added support for responsive `direction` and `spacing` props

```jsx live=false
<Stack direction={["column", "row"]}>
  <Box />
  <Box />
</Stack>
```

- Added support for `divider` prop between stacked element. Dividers also work
  with responsive direction and spacing.

```jsx live=false
<Stack divider={<StackDivider />}>
  <Box />
  <Box />
</Stack>
```

- You can also use the `HStack` and `VStack` components to conveniently stack
  elements in the horizontal or vertical directions respectively.

### Menu

#### Changes

- All popper related props that used to be passed to `MenuList` component,
  should now be passed to `Menu`. Reason: To support nested menus
- `placement` prop has moved from `MenuList` to `Menu`

#### Features

- Added support for nested menus or submenus

```jsx live=false
const PreferencesMenu = forwardRef((props, ref) => {
  return (
    <Menu>
      <MenuButton ref={ref} {...props}>
        Preferences
      </MenuButton>
      <MenuList>
        <MenuItem>Settings</MenuItem>
        <MenuItem isDisabled>Extensions</MenuItem>
        <MenuSeparator />
        <MenuItem>Keyboard shortcuts</MenuItem>
      </MenuList>
    </Menu>
  )
})

function Example() {
  return (
    <Menu>
      <MenuButton>Code</MenuButton>
      <MenuList>
        <MenuItem>About Visual Studio Code</MenuItem>
        <MenuItem>Check for Updates...</MenuItem>
        <MenuSeparator />
        <MenuItem as={PreferencesMenu} />
      </MenuList>
    </Menu>
  )
}
```

- Added support for menu icons and commands (or hotkeys)

```jsx live=false
<Menu>
  <MenuButton size="sm" colorScheme="teal">
    Open menu
  </MenuButton>
  <MenuList>
    <MenuItem command="⌘T">New Tab</MenuItem>
    <MenuItem command="⌘N">New Window</MenuItem>
    <MenuItem command="⌘⇧N">Open Closed Tab</MenuItem>
    <MenuItem command="⌘O">Open File...</MenuItem>
  </MenuList>
</Menu>
```

- Support for menu transitions and animations

  > It's important to use the `css` or `sx` prop for the transitions to work
  > properly. For some reason, it doesn't work with the `style` native prop

```jsx live=false
<Menu>
  <MenuButton size="sm" colorScheme="teal">
    Open menu
  </MenuButton>
  <MenuTransition>
    {(styles) => (
      <MenuList css={styles}>
        <MenuItem command="⌘T">New Tab</MenuItem>
        <MenuItem command="⌘N">New Window</MenuItem>
        <MenuItem command="⌘⇧N">Open Closed Tab</MenuItem>
        <MenuItem command="⌘O">Open File...</MenuItem>
      </MenuList>
    )}
  </MenuTransition>
</Menu>
```

- Added support for Portals. Wrap the `MenuList` in the `Portal` component and
  you're good to go!

```jsx live=false
<Menu>
  <MenuButton size="sm" colorScheme="teal">
    Open menu
  </MenuButton>
  <Portal>
    <MenuList>
      <MenuItem>Menu 1</MenuItem>
      <MenuItem>New Window</MenuItem>
      <MenuItem>Open Closed Tab</MenuItem>
      <MenuItem>Open File</MenuItem>
    </MenuList>
  </Portal>
</Menu>
```

- Moved to Popper V2 🥳

### Fixes

- Fixed issue with `as` prop for `MenuItem`
- Fixed issue with `Link` not navigating to the specified `href` value
- Fixed issue where menu popper gets cut off when component is far right
- Fixed issue where `Menu` throws if no `MenuItem` exist
- Fixed issue where `closeOnSelect` doesn't work on navigation when using
  `MenuItem` as link

### Modal

#### Changes

- Removed `addAriaLabels` and `formatIds` props in favor of passing a top-level
  `id` prop to the modal, and we'll handle the rest.

- Removed `preserveScrollBarGap` prop. We preserve scroll bar gap by default to
  prevent any layout shift.

- Wrap `ModalContent` with the `ModalOverlay` component.

```diff
// before
<Modal>
-  <ModalOverlay />
  <ModalContent>
    <ModalHeader>Modal header</ModalHeader>
    <ModalCloseButton />
    <ModalBody>Modal body</ModalBody>
    <ModalFooter>Modal footer</ModalFooter>
  </ModalContent>
</Modal>

// after
<Modal>
+  <ModalOverlay>
    <ModalContent>
      <ModalHeader>Modal header</ModalHeader>
      <ModalCloseButton />
      <ModalBody>Modal body</ModalBody>
      <ModalFooter>Modal footer</ModalFooter>
    </ModalContent>
+  </ModalOverlay>
</Modal>
```

- Only pass `size` values defined in the components theme. Hard-coded values
  will be ignored. Update the styles in `theme.components.Modal` to reflect your
  custom values

- You can now disable focus trap by passing `trapFocus={false}`

- The `SlideIn` and `Scale` transition components have been replaced with the 
  `Fade`, `ScaleFade`, `Slide`, and `SlideFade` components.

#### New Props

- `trapFocus`: to disable focus trap
- `autoFocus`: to disable autofocus on the first interactive element
- `onOverlayClick`: callback fired when the overlay is clicked
- `onEsc`: callback fired when `esc` is pressed

### NumberInput

- Added example where consumers can format and parse number input values (
  [#438](https://github.com/chakra-ui/chakra-ui/pull/438))

- Fixed issue where error is thrown if the input value is greater than the `max`
  prop when focus is blurred (
  [#584](https://github.com/chakra-ui/chakra-ui/pull/584))

- Fixed issue where deleting sole digit sets value to 0 (which may be invalid) (
  [#533](https://github.com/chakra-ui/chakra-ui/pull/533))

- Fixed issue where input returns `NaN` value after multiple dots (
  [#364](https://github.com/chakra-ui/chakra-ui/pull/364))

- Fixed issue where passing `id` to `NumberInput` and adding a `label` with
  `htmlFor` that points to that `id` doesn't focus the input (
  [#515](https://github.com/chakra-ui/chakra-ui/pull/515))

### Progress

- Change `color` prop to `colorScheme`.

```diff
- <Progress color="blue"/>
+ <Progress colorScheme="blue"/>
```

- Added Support for `isIndeterminate` prop in the `Progress` component

### CircularProgress

- `trackColor` prop now takes a specific theme color or a valid `css` color.
- Change the `thickness` prop to point to an actual thickness value in `px`
  (e.g. `thickness={4}`)

### Radio

- Change `variantColor` prop to `colorScheme`.

```diff
- <Radio variantColor="blue">Option</Radio>
+ <Radio colorScheme="blue">Option</Radio>
```

- Deprecated the `isFullWidth` prop. The `Radio` takes up the width of the
  parent by default.

- Deprecated `RadioButton` component. Use the `useRadio` hook to create custom
  radio buttons.

- The `useRadio` hook is exported with state and focus management logic for use
  in creating tailor-made radio component for your application

### RadioGroup

- Deprecated the `isFullWidth` prop. The `RadioGroup` takes up the width of the
  parent by default.

- To allow for better Radio group layout, the `RadioGroup` component no longer
  supports every style prop. You can only pass `size`, `variant`, and
  `colorScheme` in addition to `RadioGroup` props (`value`, `defaultValue`, and
  `onChange`).

```jsx live=false
// before
<RadioGroup isInline defaultValue="one">
  <Radio value="one">One</Radio>
  <Radio value="two">Two</Radio>
  <Radio value="three">Three</Radio>
</RadioGroup>

// after
<RadioGroup defaultValue="one">
  <Stack direction="row">
    <Radio value="one">One</Radio>
    <Radio value="two">Two</Radio>
    <Radio value="three">Three</Radio>
  </Stack>
</RadioGroup>
```

## Slider

- Update JSX structure: Wrap `SliderFilledTrack` with `SliderTrack`.

```diff
// before
<Slider defaultValue={30}>
-  <SliderTrack />
-  <SliderFilledTrack />
  <SliderThumb />
</Slider>

// after
<Slider defaultValue={30}>
+  <SliderTrack>
+    <SliderFilledTrack />
+  </SliderTrack>
  <SliderThumb />
</Slider>
```

- Added support for the `isReversed` prop, which allows users to reverse the
  direction and functionality of the slider. This is mostly useful for `rtl`
  purposes.

- Added support for the `onChangeEnd` prop. Dragging the slider can trigger lots
  of updates and user might only be interested in the final result after sliding
  is complete.

- Added `isReadOnly` prop to support cases where slider needs to be in read-only
  state.

- Export the `useSlider` hook to help users manage and build custom slider UIs.

### Popover

- `returnFocusOnClose` has been changed to `returnFocus` for conciseness.

- `autoFocus` prop to allow users to control whether the popover should
  automatically receive focus when it opens.

### Stat

- We improved the semantic HTML structure of the Stat components to use `dl`,
  `dd`, and `dt` tags.

### Switch

- Rename the `color` prop to `colorScheme`

```diff
-  <Switch color="blue"/>
+  <Switch colorScheme="blue"/>
```

### Tabs

- Change `variantColor` prop to `colorScheme`

### Tags

- Change `variantColor` to `colorScheme`

```diff
- <Tag variantColor="blue"/>
+ <Tag colorScheme="blue"/>
```

- Added support for `isDisabled` prop on the `TagCloseButton` component

```jsx live=false
<Tag variant="solid" size="sm" colorScheme="cyan">
  <TagLabel>Tab Label</TagLabel>
  <TagCloseButton isDisabled />
</Tag>
```

### Toast

- Removed `react-spring` dependency in favor of `react-transition-group`
- Added support for duplicate toast prevention using `toast.isActive` method
- Added support to programmatically close one or all toasts using `toast.close`
  or `toast.closeAll` methods
- Added support to programmatically update a toast using `toast.update` method.
- Added support for `onCloseComplete` prop, a callback function to run side
  effects after the toast component has closed.

### Tooltip

- Added support for `closeOnMouseDown` prop

**That's it! Welcome to Chakra UI v1.**

> If you still experience issues after migrating, feel free to create an issue
> or join our Discord chat here: https://discord.gg/dQHfcWF<|MERGE_RESOLUTION|>--- conflicted
+++ resolved
@@ -38,36 +38,18 @@
 
 ### 1. Update your dependencies
 
-<<<<<<< HEAD
-Chakra UI now exports all components as separate packages to make it easier to
-consume individual packages. You can either install `@chakra-ui/core`, or
-install the component package you need.
-
-#### Continuing with `@chakra-ui/core`
-
-Chakra no longer requires `@emotion/styled`, `@emotion/core` and
-`@emotion/theming`. If you're not using these libraries in your code, you can
-=======
 Chakra no longer requires `@emotion/core`, `@emotion/styled` and
 `emotion-theming`. If you're not using these libraries in your code, you can
->>>>>>> 605407ea
 safely remove them and update Chakra UI to v1.
 
 > We use only `@emotion/core` internally.
 
 ```diff
 "dependencies": {
-<<<<<<< HEAD
   "@chakra-ui/core": "1.0.0",
 -  "@emotion/styled": "10.X",
 -  "@emotion/theming": "10.x",
 -  "@emotion/core": "10.x"
-=======
-  "@chakra-ui/core": "1.0.0-beta",
--  "@emotion/core": "10.x",
--  "@emotion/styled": "10.x",
--  "emotion-theming": "10.x"
->>>>>>> 605407ea
 }
 ```
 
