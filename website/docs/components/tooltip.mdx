--- conflicted
+++ resolved
@@ -200,10 +200,4 @@
 | `closeOnClick`       | `boolean`            | `true`   | If `true` hide the tooltip, when the trigger is clicked.                              |
 | `onOpen`             | `function`           |          | Function called when the tooltip shows.                                               |
 | `onClose`            | `function`           |          | Function called when the tooltip hides.                                               |
-<<<<<<< HEAD
-| `id`                 | `string`             |          | Custom `id` to use in place of `uuid`                                                 |
-| `arrowSize`          | `string`             | `10`     | The size of the arrow in css units(px) (numeric)                                      |
-| `modifiers`          | `PopperJS.Modifiers` |          | The Popper.js modifiers to use                                                        |
-=======
-| `isDisabled`         | `boolean`            | `false`  | If `true`, the tooltip is not shown onHover, mouseOver, or other triggers.            |
->>>>>>> dc2968d6
+| `isDisabled`         | `boolean`            | `false`  | If `true`, the tooltip is not shown onHover, mouseOver, or other triggers.            |