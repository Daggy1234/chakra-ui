---
title: Introduction
description: Documentation for the component theming API.
order: 1
---

import { BadgeSpec } from "../../src/components/theming-guide-image"

# Component Theming

Writing component styles that are easy to maintain over the life of a growing
and changing project is a challenging task. To solve this, we need to have a
simple and consistent system.

Chakra provides a unified component-driven CSS API that it builds its own components
with and makes it easy to build your own customizable, theme-aware components.

<br />

> 🚨 This API is **completely optional** and should be used only when you need
> to customize or create component styles.

## Overview

A reusable and themable component consists of the **base styles**, that acts as
the default styles, and **modifier styles** that alter the appearance of the
component.

The most common style modifiers are:

<<<<<<< HEAD
- **Size.** A component can have different sizes (small, medium, large)
- **Variant.** A component can different visual styles (outline, solid, ghost)
- **Color scheme.** For a given variant, a component can have different color
  schemes. For example, an outline button with a red color scheme.
- **Color mode.** A component can change its visual styles based on color mode
  (light or dark).
  
## Theming local and global
=======
- **Size:** A component can have different sizes (e.g. small, medium, large)
- **Variant:** A component can different visual styles (e.g. outline, solid,
  ghost)
- **Color scheme:** For a given variant, a component can have different color
  schemes (e.g. an outline button with a red color scheme)
- **Color mode:** A component can change its visual styles based on color mode
  (e.g. light or dark).
>>>>>>> 5fb32f37

- **Local.** Custom components can be themed locally using a `styled`-like API
- **Global.** Both Chakra and Custom components can be themed via the central chakra theme using `themeKey`

### Local Theming

In styled components, you usually do this:

```js live=false
const MyComponent = styled("div")({
  // any style you can imagine goes here
})
```

With chakra's theming API, we've defined a set of constraints to keep your
styles consistent and extensible.

```js live=false
const MyComponent = chakra("div", {
  // base or default styles
  baseStyle: {...},
  // styles for the different sizes
  sizes: {...},
  // styles for the different visual styles
  variants: {...},
  // attach props
  attrs: {...}
})
```

### Global Theming

The above is convenient for quickly creating custom themed components, but...

**What if you want to maintain your theme centrally?**

**What if you want to theme one of the out-of-the-box Chakra components?**

Let's answer both of these questions...

### Theme custom components from central theme

```jsx live=false
// 1. Use the `themeKey` option instead
const MyComponent = chakra("div", {
  themeKey: "MyComponent",
})

// 2. Move your styles to the theme under the `components.MyComponent` key
const theme = {
  components: {
    MyComponent: {
      defaultProps: {
        size: "small",
        variant: "solid",
      },
      baseStyle: { ... },
      sizes: {
        small: { ... },
        large: { ... },
      },
      variants: {
        solid: { ... },
        outline: { ... },
      },
    },
  },
}
```

### Theme out-of-the-box Chakra components from central theme

Every out-of-the-box Chakra component has its own `themeKey` available for modification in the default theme.
There you will find `defaultProps`, `baseStyle`, `sizes`, `variants`, etc that can be tweaked as needed.

For example, to customize `Button` globally, find the `components.Button` object and modify it.

```jsx live=false
const theme = {
  components: {
    Button: {
      defaultProps: { ... },
      baseStyle: { ... },
      sizes: { ... },
      variants: { ... },
    },
  },
}
```

Continue on to the next section to see some real world examples in action!<|MERGE_RESOLUTION|>--- conflicted
+++ resolved
@@ -28,16 +28,6 @@
 
 The most common style modifiers are:
 
-<<<<<<< HEAD
-- **Size.** A component can have different sizes (small, medium, large)
-- **Variant.** A component can different visual styles (outline, solid, ghost)
-- **Color scheme.** For a given variant, a component can have different color
-  schemes. For example, an outline button with a red color scheme.
-- **Color mode.** A component can change its visual styles based on color mode
-  (light or dark).
-  
-## Theming local and global
-=======
 - **Size:** A component can have different sizes (e.g. small, medium, large)
 - **Variant:** A component can different visual styles (e.g. outline, solid,
   ghost)
@@ -45,7 +35,8 @@
   schemes (e.g. an outline button with a red color scheme)
 - **Color mode:** A component can change its visual styles based on color mode
   (e.g. light or dark).
->>>>>>> 5fb32f37
+  
+## Theming local and global
 
 - **Local.** Custom components can be themed locally using a `styled`-like API
 - **Global.** Both Chakra and Custom components can be themed via the central chakra theme using `themeKey`
