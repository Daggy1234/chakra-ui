import { mode } from "@chakra-ui/theme-tools"

const parts = {
  item: "the menu item button",
  command: "the menu item command",
  list: "the menu items wrapper",
  button: "the menu list trigger",
  groupTitle: "the menu group title",
}

function baseStyleList(props: Record<string, any>) {
  return {
    bg: mode(`#fff`, `gray.700`)(props),
    boxShadow: mode(`sm`, `dark-lg`)(props),
    color: "inherit",
    minW: "3xs",
    py: "2",
    zIndex: 1,
    borderRadius: "md",
    borderWidth: "1px",
  }
}

function baseStyleItem(props: Record<string, any>) {
  return {
    py: "0.4rem",
    px: "0.8rem",
    transition: "background 50ms ease-in 0s",
    _focus: {
      bg: mode(`gray.100`, `whiteAlpha.100`)(props),
    },
    _active: {
      bg: mode(`gray.200`, `whiteAlpha.200`)(props),
    },
    _expanded: {
      bg: mode(`gray.100`, `whiteAlpha.100`)(props),
    },
    _disabled: {
      opacity: 0.4,
      cursor: "not-allowed",
    },
  }
}

const baseStyleGroupTitle = {
  mx: 4,
  my: 2,
  fontWeight: "semibold",
  fontSize: "sm",
}

const baseStyleCommand = {
  opacity: 0.6,
}

const baseStyle = function (props: Record<string, any>) {
  return {
    list: baseStyleList(props),
    item: baseStyleItem(props),
    groupTitle: baseStyleGroupTitle,
    command: baseStyleCommand,
  }
}

<<<<<<< HEAD
export const Menu = {
  parts,
  baseStyle,
}
=======
const menu = {
  parts,
  baseStyle,
}

export default menu
>>>>>>> b9b72d2f
<|MERGE_RESOLUTION|>--- conflicted
+++ resolved
@@ -62,16 +62,7 @@
   }
 }
 
-<<<<<<< HEAD
-export const Menu = {
+export default {
   parts,
   baseStyle,
-}
-=======
-const menu = {
-  parts,
-  baseStyle,
-}
-
-export default menu
->>>>>>> b9b72d2f
+}