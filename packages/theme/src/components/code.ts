--- conflicted
+++ resolved
@@ -1,11 +1,6 @@
-<<<<<<< HEAD
-import { Badge } from "./badge"
+import Badge from "./badge"
 
 const { variants, defaultProps } = Badge
-=======
-import badge from "./badge"
-const { variants, defaultProps } = badge
->>>>>>> b9b72d2f
 
 const baseStyle = {
   fontFamily: "mono",
@@ -14,18 +9,8 @@
   borderRadius: "sm",
 }
 
-<<<<<<< HEAD
-export const Code = {
+export default {
   baseStyle,
   variants,
   defaultProps,
-}
-=======
-const code = {
-  baseStyle,
-  variants,
-  defaultProps,
-}
-
-export default code
->>>>>>> b9b72d2f
+}