import { mode } from "@chakra-ui/theme-tools"
<<<<<<< HEAD
=======

const parts = {
  overlay: "the overlay or shim",
  content: "the main content wrapper",
  header: "the content heading",
  body: "the main content area",
  footer: "the action footer",
}
>>>>>>> b9b72d2f

/**
 * Since the `maxWidth` prop references theme.sizes internally,
 * we can leverage that to size our modals.
 */
function getSize(value: string) {
  if (value === "full") {
    return { content: { maxW: "100vw", h: "100vh" } }
  }

  return {
    content: { maxW: value },
  }
}

const baseStyleOverlay = {
  bg: "blackAlpha.600",
}

function baseStyleContent(props: Record<string, any>) {
  const { isFullHeight } = props

  return {
    ...(isFullHeight && { height: "100vh" }),
    bg: mode("white", "gray.700")(props),
    color: "inherit",
    boxShadow: mode("lg", "dark-lg")(props),
  }
}

const baseStyleHeader = {
  px: 6,
  py: 4,
  fontSize: "xl",
  fontWeight: "semibold",
}

const baseStyleBody = {
  px: 6,
  py: 2,
  flex: 1,
  overflow: "auto",
}

const baseStyleFooter = {
  px: 6,
  py: 4,
}

const baseStyle = (props: Record<string, any>) => ({
  overlay: baseStyleOverlay,
  content: baseStyleContent(props),
  header: baseStyleHeader,
  body: baseStyleBody,
  footer: baseStyleFooter,
})

const sizes = {
  xs: getSize("xs"),
  sm: getSize("md"),
  md: getSize("lg"),
  lg: getSize("2xl"),
  xl: getSize("4xl"),
  full: getSize("full"),
}

const defaultProps = {
  size: "xs",
}

<<<<<<< HEAD
export const Drawer = {
=======
const drawer = {
>>>>>>> b9b72d2f
  parts,
  baseStyle,
  sizes,
  defaultProps,
}<|MERGE_RESOLUTION|>--- conflicted
+++ resolved
@@ -1,6 +1,4 @@
 import { mode } from "@chakra-ui/theme-tools"
-<<<<<<< HEAD
-=======
 
 const parts = {
   overlay: "the overlay or shim",
@@ -9,7 +7,6 @@
   body: "the main content area",
   footer: "the action footer",
 }
->>>>>>> b9b72d2f
 
 /**
  * Since the `maxWidth` prop references theme.sizes internally,
@@ -80,11 +77,7 @@
   size: "xs",
 }
 
-<<<<<<< HEAD
-export const Drawer = {
-=======
-const drawer = {
->>>>>>> b9b72d2f
+export default {
   parts,
   baseStyle,
   sizes,
