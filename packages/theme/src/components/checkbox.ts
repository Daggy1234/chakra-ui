import { mode } from "@chakra-ui/theme-tools"

const parts = {
  control: "the main checkbox container",
  label: "the checkbox label",
  description: "the checkbox assistive text",
  icon: "the checkmark icon",
}

function baseStyleControl(props: Record<string, any>) {
  const { colorScheme: c } = props

  return {
    w: "100%",
    transition: "box-shadow 250ms",
    border: "2px solid",
    borderRadius: "sm",
    borderColor: "inherit",
    color: "white",

    _checked: {
      bg: mode(`${c}.500`, `${c}.200`)(props),
      borderColor: mode(`${c}.500`, `${c}.200`)(props),
      color: mode("white", "gray.900")(props),

      _hover: {
        bg: mode(`${c}.600`, `${c}.300`)(props),
        borderColor: mode(`${c}.600`, `${c}.300`)(props),
      },

      _disabled: {
        borderColor: mode("gray.200", "transparent")(props),
        bg: mode("gray.200", "whiteAlpha.300")(props),
        color: mode("gray.500", "whiteAlpha.500")(props),
      },
    },

    _indeterminate: {
      bg: mode(`${c}.500`, `${c}.200`)(props),
      borderColor: mode(`${c}.500`, `${c}.200`)(props),
      color: mode("white", "gray.900")(props),
    },

    _disabled: {
      bg: mode("gray.100", "whiteAlpha.100")(props),
      borderColor: mode("gray.100", "transparent")(props),
    },

    _focus: {
      boxShadow: "outline",
    },

    _invalid: {
      borderColor: mode("red.500", "red.300")(props),
    },
  }
}

const baseStyleLabel = {
  userSelect: "none",
  _disabled: { opacity: 0.4 },
}

const baseStyleIcon = {
  fontSize: "0.625rem",
}

const baseStyle = (props: Record<string, any>) => ({
  control: baseStyleControl(props),
  label: baseStyleLabel,
  icon: baseStyleIcon,
})

const sizes = {
  sm: {
    control: { h: 3, w: 3 },
    label: { fontSize: "sm" },
  },
  md: {
    control: { w: 4, h: 4 },
    label: { fontSize: "md" },
  },
  lg: {
    control: { w: 5, h: 5 },
    label: { fontSize: "lg" },
  },
}

const defaultProps = {
  size: "md",
  colorScheme: "blue",
}

<<<<<<< HEAD
export const Checkbox = {
=======
const checkbox = {
>>>>>>> b9b72d2f
  parts,
  baseStyle,
  sizes,
  defaultProps,
}<|MERGE_RESOLUTION|>--- conflicted
+++ resolved
@@ -91,11 +91,7 @@
   colorScheme: "blue",
 }
 
-<<<<<<< HEAD
-export const Checkbox = {
-=======
-const checkbox = {
->>>>>>> b9b72d2f
+export default {
   parts,
   baseStyle,
   sizes,
