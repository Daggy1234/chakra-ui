<<<<<<< HEAD
import { Badge } from "./badge"
=======
import badge from "./badge"
>>>>>>> b9b72d2f

const parts = {
  container: "the tag container",
  label: "the tag inner text",
  closeButton: "the close button",
}

type Dict = Record<string, any>

const baseStyleContainer = {
  fontWeight: "medium",
  lineHeight: 1.2,
  outline: 0,
  _focus: {
    boxShadow: "outline",
  },
}

const baseStyleLabel = {
  lineHeight: 1.2,
}

const baseStyleCloseButton = {
  fontSize: "18px",
  w: "1.25rem",
  h: "1.25rem",
  borderRadius: "sm",
  ml: "0.375rem",
  mr: "-1",
  opacity: 0.5,
  _disabled: {
    opacity: 0.4,
  },
  _focus: {
    boxShadow: "outline",
    bg: "rgba(0, 0, 0, 0.14)",
  },
  _hover: { opacity: 0.8 },
  _active: { opacity: 1 },
}

const baseStyle = {
  container: baseStyleContainer,
  label: baseStyleLabel,
  closeButton: baseStyleCloseButton,
}

const sizes = {
  sm: {
    container: {
      minH: "1.25rem",
      minW: "1.25rem",
      fontSize: "xs",
      px: 1,
      borderRadius: "sm",
    },
  },
  md: {
    container: {
      minH: "1.5rem",
      minW: "1.5rem",
      fontSize: "sm",
      borderRadius: "md",
      px: 2,
    },
  },
  lg: {
    container: {
      minH: 8,
      minW: 8,
      fontSize: "md",
      borderRadius: "md",
      px: 3,
    },
  },
}

const variants = {
<<<<<<< HEAD
  subtle: function (props: Record<string, any>) {
    return { container: Badge.variants?.subtle(props) }
  },
  solid: function (props: Record<string, any>) {
    return { container: Badge.variants?.solid(props) }
  },
  outline: function (props: Record<string, any>) {
    return { container: Badge.variants?.outline(props) }
  },
=======
  subtle: (props: Dict) => ({
    container: badge.variants.subtle(props),
  }),
  solid: (props: Dict) => ({
    container: badge.variants.solid(props),
  }),
  outline: (props: Dict) => ({
    container: badge.variants.outline(props),
  }),
>>>>>>> b9b72d2f
}

const defaultProps = {
  size: "md",
  variant: "subtle",
  colorScheme: "gray",
}

<<<<<<< HEAD
export const Tag = {
  parts,
  variants,
  baseStyle,
  sizes,
  defaultProps,
}
=======
const tag = {
  parts,
  baseStyle,
  sizes,
  variants,
  defaultProps,
}

export default tag
>>>>>>> b9b72d2f
<|MERGE_RESOLUTION|>--- conflicted
+++ resolved
@@ -1,8 +1,4 @@
-<<<<<<< HEAD
-import { Badge } from "./badge"
-=======
-import badge from "./badge"
->>>>>>> b9b72d2f
+import Badge from "./badge"
 
 const parts = {
   container: "the tag container",
@@ -81,27 +77,15 @@
 }
 
 const variants = {
-<<<<<<< HEAD
-  subtle: function (props: Record<string, any>) {
-    return { container: Badge.variants?.subtle(props) }
-  },
-  solid: function (props: Record<string, any>) {
-    return { container: Badge.variants?.solid(props) }
-  },
-  outline: function (props: Record<string, any>) {
-    return { container: Badge.variants?.outline(props) }
-  },
-=======
   subtle: (props: Dict) => ({
-    container: badge.variants.subtle(props),
+    container: Badge.variants.subtle(props),
   }),
   solid: (props: Dict) => ({
-    container: badge.variants.solid(props),
+    container: Badge.variants.solid(props),
   }),
   outline: (props: Dict) => ({
-    container: badge.variants.outline(props),
+    container: Badge.variants.outline(props),
   }),
->>>>>>> b9b72d2f
 }
 
 const defaultProps = {
@@ -110,22 +94,10 @@
   colorScheme: "gray",
 }
 
-<<<<<<< HEAD
-export const Tag = {
+export default {
   parts,
   variants,
   baseStyle,
   sizes,
   defaultProps,
-}
-=======
-const tag = {
-  parts,
-  baseStyle,
-  sizes,
-  variants,
-  defaultProps,
-}
-
-export default tag
->>>>>>> b9b72d2f
+}