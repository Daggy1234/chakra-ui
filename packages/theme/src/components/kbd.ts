import { mode } from "@chakra-ui/theme-tools"

function baseStyle(props: Record<string, any>) {
  return {
    bg: mode("gray.100", "whiteAlpha")(props),
    borderRadius: "md",
    borderWidth: "1px",
    borderBottomWidth: "3px",
    fontSize: "0.8em",
    fontWeight: "bold",
    lineHeight: "normal",
    px: "0.4em",
    whiteSpace: "nowrap",
  }
}

<<<<<<< HEAD
export const Kbd = {
  baseStyle,
}
=======
const kbd = {
  baseStyle,
}

export default kbd
>>>>>>> b9b72d2f
<|MERGE_RESOLUTION|>--- conflicted
+++ resolved
@@ -14,14 +14,6 @@
   }
 }
 
-<<<<<<< HEAD
-export const Kbd = {
+export default {
   baseStyle,
-}
-=======
-const kbd = {
-  baseStyle,
-}
-
-export default kbd
->>>>>>> b9b72d2f
+}