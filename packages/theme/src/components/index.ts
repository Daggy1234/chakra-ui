--- conflicted
+++ resolved
@@ -1,111 +1,73 @@
-<<<<<<< HEAD
-import { Accordion } from "./accordion"
-import { Alert } from "./alert"
-import { Avatar } from "./avatar"
-import { Badge } from "./badge"
-import { Button } from "./button"
-import { Checkbox } from "./checkbox"
-import { CloseButton } from "./close-button"
-import { Code } from "./code"
-import { Modal } from "./modal"
-import { Drawer } from "./drawer"
-import { Heading } from "./heading"
-import { Input } from "./input"
-import { Link } from "./link"
-import { FormLabel } from "./form-label"
-import { Menu } from "./menu"
-import { NumberInput } from "./number-input"
-import { Radio } from "./radio"
-import { Slider } from "./slider"
-import { Select } from "./select"
-import { Spinner } from "./spinner"
-import { Switch } from "./switch"
-import { Tabs } from "./tabs"
-import { Tag } from "./tag"
-import { Tooltip } from "./tooltip"
-import { Kbd } from "./kbd"
-import { PinInput } from "./pin-input"
-import { Popover } from "./popover"
-import { Form } from "./form"
-import { Editable } from "./editable"
-import { Progress } from "./progress"
-import { Textarea } from "./textarea"
-import { Stat } from "./stat"
-import { Skeleton } from "./skeleton"
-import { Breadcrumb } from "./breadcumb"
-import { SkipLink } from "./skip-link"
-=======
 import Accordion from "./accordion"
 import Alert from "./alert"
 import Avatar from "./avatar"
 import Badge from "./badge"
+import Breadcrumb from "./breadcrumb"
 import Button from "./button"
 import Checkbox from "./checkbox"
 import CloseButton from "./close-button"
 import Code from "./code"
-import Modal from "./modal"
 import Drawer from "./drawer"
+import Editable from "./editable"
+import Form from "./form"
+import FormLabel from "./form-label"
 import Heading from "./heading"
 import Input from "./input"
+import Kbd from "./kbd"
 import Link from "./link"
-import FormLabel from "./form-label"
 import Menu from "./menu"
+import Modal from "./modal"
 import NumberInput from "./number-input"
+import PinInput from "./pin-input"
+import Popover from "./popover"
+import Progress from "./progress"
 import Radio from "./radio"
+import Select from "./select"
+import Skeleton from "./skeleton"
+import SkipLink from "./skip-link"
 import Slider from "./slider"
-import Select from "./select"
 import Spinner from "./spinner"
+import Stat from "./stat"
 import Switch from "./switch"
 import Tabs from "./tabs"
 import Tag from "./tag"
+import Textarea from "./textarea"
 import Tooltip from "./tooltip"
-import Kbd from "./kbd"
-import PinInput from "./pin-input"
-import Popover from "./popover"
-import Form from "./form"
-import Editable from "./editable"
-import Progress from "./progress"
-import Textarea from "./textarea"
-import Stat from "./stat"
-import Skeleton from "./skeleton"
-import Breadcrumb from "./breadcumb"
-import SkipLink from "./skip-link"
->>>>>>> b9b72d2f
 
 export default {
   Accordion,
+  Alert,
+  Avatar,
+  Badge,
+  Breadcrumb,
   Button,
+  Checkbox,
+  CloseButton,
+  Code,
+  Drawer,
+  Editable,
+  Form,
+  FormLabel,
   Heading,
-  Breadcrumb,
-  Alert,
-  Badge,
-  Avatar,
+  Input,
+  Kbd,
   Link,
-  Code,
-  FormLabel,
-  Spinner,
-  Drawer,
   Menu,
-  Tabs,
-  Checkbox,
-  Radio,
-  Input,
-  Tooltip,
-  CloseButton,
-  Slider,
+  Modal,
   NumberInput,
-  Switch,
-  Tag,
-  Modal,
-  Kbd,
-  Select,
-  Textarea,
   PinInput,
   Popover,
-  Form,
-  Editable,
   Progress,
-  Stat,
+  Radio,
+  Select,
   Skeleton,
   SkipLink,
+  Slider,
+  Spinner,
+  Stat,
+  Switch,
+  Tabs,
+  Tag,
+  Textarea,
+  Tooltip,
 }