import { mode } from "@chakra-ui/theme-tools"
<<<<<<< HEAD
import { Input } from "./input"

const { variants, defaultProps } = Input

function getSize(size: "sm" | "md" | "lg") {
  const sizeStyle = Input.sizes?.[size]

  const radius = {
    lg: "md",
    md: "md",
    sm: "sm",
  }

  return {
    field: sizeStyle?.field,
    stepper: {
      fontSize: size === "lg" ? "14px" : "10px",
      _first: {
        borderTopRightRadius: radius[size],
      },
      _last: {
        borderBottomRightRadius: radius[size],
        mt: "-1px",
        borderTopWidth: 1,
      },
    },
  }
}
=======
import input from "./input"
>>>>>>> b9b72d2f

const parts = {
  field: "the input field",
  stepper: "desktop - the increment and decrement button",
  stepperGroup: "desktop - the increment and decrement button group",
}

<<<<<<< HEAD
const baseStyleField = Input.baseStyle?.field
=======
const { variants, defaultProps } = input

const baseStyleField = input.baseStyle?.field
>>>>>>> b9b72d2f

const baseStyleStepperGroup = {
  width: "24px",
}

function baseStyleStepper(props: Record<string, any>) {
  return {
    borderLeft: "1px solid",
    borderColor: mode("inherit", "whiteAlpha.300")(props),
    color: mode("inherit", "whiteAlpha.800")(props),
    _active: {
      bg: mode("gray.200", "whiteAlpha.300")(props),
    },
    _disabled: {
      opacity: 0.4,
      cursor: "not-allowed",
    },
  }
}

const baseStyle = function (props: Record<string, any>) {
  return {
    field: baseStyleField,
    stepperGroup: baseStyleStepperGroup,
    stepper: baseStyleStepper(props),
  }
}

function getSize(size: "sm" | "md" | "lg") {
  const sizeStyle = input.sizes?.[size]

  const radius = {
    lg: "md",
    md: "md",
    sm: "sm",
  }

  return {
    field: sizeStyle?.field,
    stepper: {
      fontSize: size === "lg" ? "14px" : "10px",
      _first: {
        borderTopRightRadius: radius[size],
      },
      _last: {
        borderBottomRightRadius: radius[size],
        mt: "-1px",
        borderTopWidth: 1,
      },
    },
  }
}

const sizes = {
  sm: getSize("sm"),
  md: getSize("md"),
  lg: getSize("lg"),
}

<<<<<<< HEAD
export const NumberInput = {
=======
const numberInput = {
>>>>>>> b9b72d2f
  parts,
  baseStyle,
  sizes,
  variants,
  defaultProps,
<<<<<<< HEAD
}
=======
}

export default numberInput
>>>>>>> b9b72d2f
<|MERGE_RESOLUTION|>--- conflicted
+++ resolved
@@ -1,36 +1,5 @@
 import { mode } from "@chakra-ui/theme-tools"
-<<<<<<< HEAD
-import { Input } from "./input"
-
-const { variants, defaultProps } = Input
-
-function getSize(size: "sm" | "md" | "lg") {
-  const sizeStyle = Input.sizes?.[size]
-
-  const radius = {
-    lg: "md",
-    md: "md",
-    sm: "sm",
-  }
-
-  return {
-    field: sizeStyle?.field,
-    stepper: {
-      fontSize: size === "lg" ? "14px" : "10px",
-      _first: {
-        borderTopRightRadius: radius[size],
-      },
-      _last: {
-        borderBottomRightRadius: radius[size],
-        mt: "-1px",
-        borderTopWidth: 1,
-      },
-    },
-  }
-}
-=======
-import input from "./input"
->>>>>>> b9b72d2f
+import Input from "./input"
 
 const parts = {
   field: "the input field",
@@ -38,13 +7,9 @@
   stepperGroup: "desktop - the increment and decrement button group",
 }
 
-<<<<<<< HEAD
+const { variants, defaultProps } = Input
+
 const baseStyleField = Input.baseStyle?.field
-=======
-const { variants, defaultProps } = input
-
-const baseStyleField = input.baseStyle?.field
->>>>>>> b9b72d2f
 
 const baseStyleStepperGroup = {
   width: "24px",
@@ -74,7 +39,7 @@
 }
 
 function getSize(size: "sm" | "md" | "lg") {
-  const sizeStyle = input.sizes?.[size]
+  const sizeStyle = Input.sizes?.[size]
 
   const radius = {
     lg: "md",
@@ -104,20 +69,10 @@
   lg: getSize("lg"),
 }
 
-<<<<<<< HEAD
-export const NumberInput = {
-=======
-const numberInput = {
->>>>>>> b9b72d2f
+export default {
   parts,
   baseStyle,
   sizes,
   variants,
   defaultProps,
-<<<<<<< HEAD
-}
-=======
-}
-
-export default numberInput
->>>>>>> b9b72d2f
+}