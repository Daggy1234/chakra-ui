--- conflicted
+++ resolved
@@ -1,21 +1,12 @@
-<<<<<<< HEAD
-import { Checkbox } from "./checkbox"
-=======
-import checkbox from "./checkbox"
->>>>>>> b9b72d2f
+import Checkbox from "./checkbox"
 
 const parts = {
   control: "the radio input container",
   label: "the radio label",
 }
 
-<<<<<<< HEAD
-const baseStyleControl = function (props: Record<string, any>) {
-  const { control } = Checkbox.baseStyle?.(props) ?? {}
-=======
 function baseStyleControl(props: Record<string, any>) {
-  const { control } = checkbox.baseStyle(props)
->>>>>>> b9b72d2f
+  const { control } = Checkbox.baseStyle(props)
 
   return {
     ...control,
@@ -37,11 +28,7 @@
 
 const baseStyle = function (props: Record<string, any>) {
   return {
-<<<<<<< HEAD
-    label: Checkbox.baseStyle?.(props).label ?? {},
-=======
-    label: checkbox.baseStyle(props).label,
->>>>>>> b9b72d2f
+    label: Checkbox.baseStyle(props).label,
     control: baseStyleControl(props),
   }
 }
@@ -66,11 +53,7 @@
   colorScheme: "blue",
 }
 
-<<<<<<< HEAD
-export const Radio = {
-=======
-const radio = {
->>>>>>> b9b72d2f
+export default {
   parts,
   baseStyle,
   sizes,
