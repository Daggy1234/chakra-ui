--- conflicted
+++ resolved
@@ -134,11 +134,7 @@
   colorScheme: "gray",
 }
 
-<<<<<<< HEAD
-export const Button = {
-=======
-const button = {
->>>>>>> b9b72d2f
+export default {
   baseStyle,
   variants,
   sizes,
