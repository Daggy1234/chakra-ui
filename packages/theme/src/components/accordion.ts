const parts = {
  container: "the container for an accordion item",
  button: "the trigger for an accordion item",
  panel: "the panel for an accordion item",
}

const baseStyleContainer = {
  borderTopWidth: "1px",
  borderColor: "inherit",
  _last: {
    borderBottomWidth: "1px",
  },
}

const baseStyleButton = {
  fontSize: "1rem",
  _focus: {
    boxShadow: "outline",
  },
  _hover: {
    bg: "blackAlpha.50",
  },
  _disabled: {
    opacity: 0.4,
    cursor: "not-allowed",
  },
  px: 4,
  py: 2,
}

const baseStylePanel = {
  pt: 2,
  px: 4,
  pb: 5,
}

const baseStyle = {
  container: baseStyleContainer,
  button: baseStyleButton,
  panel: baseStylePanel,
}

<<<<<<< HEAD
export const Accordion = {
=======
const accordion = {
>>>>>>> b9b72d2f
  parts,
  baseStyle,
}<|MERGE_RESOLUTION|>--- conflicted
+++ resolved
@@ -40,11 +40,7 @@
   panel: baseStylePanel,
 }
 
-<<<<<<< HEAD
-export const Accordion = {
-=======
-const accordion = {
->>>>>>> b9b72d2f
+export default {
   parts,
   baseStyle,
 }