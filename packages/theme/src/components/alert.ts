--- conflicted
+++ resolved
@@ -1,15 +1,5 @@
 import { getColor, mode, transparentize } from "@chakra-ui/theme-tools"
-<<<<<<< HEAD
-
-function getBg(props: Record<string, any>) {
-  const { theme, colorScheme: c } = props
-  const lightBg = getColor(theme, `${c}.100`, c)
-  const darkBg = transparentize(`${c}.200`, 0.16)(theme)
-  return mode(lightBg, darkBg)(props)
-}
-=======
 type Dict = Record<string, any>
->>>>>>> b9b72d2f
 
 const parts = {
   container: "the alert container",
@@ -33,16 +23,11 @@
   },
 }
 
-<<<<<<< HEAD
-const defaultProps = {
-  variant: "subtle",
-=======
 function getBg(props: Dict) {
   const { theme, colorScheme: c } = props
   const lightBg = getColor(theme, `${c}.100`, c)
   const darkBg = transparentize(`${c}.200`, 0.16)(theme)
   return mode(lightBg, darkBg)(props)
->>>>>>> b9b72d2f
 }
 
 function variantSubtle(props: Dict) {
@@ -100,23 +85,13 @@
   solid: variantSolid,
 }
 
-<<<<<<< HEAD
-export const Alert = {
-=======
 const defaultProps = {
   variant: "subtle",
 }
 
-const alert = {
->>>>>>> b9b72d2f
+export default {
   parts,
   baseStyle,
   variants,
   defaultProps,
-<<<<<<< HEAD
-}
-=======
-}
-
-export default alert
->>>>>>> b9b72d2f
+}