--- conflicted
+++ resolved
@@ -1,15 +1,8 @@
-<<<<<<< HEAD
-import { Input } from "./input"
-
-const baseStyle = {
-  ...Input.baseStyle?.field,
-=======
-import input from "./input"
+import Input from "./input"
 type Dict = Record<string, any>
 
 const baseStyle = {
-  ...input.baseStyle.field,
->>>>>>> b9b72d2f
+  ...Input.baseStyle.field,
   textAlign: "center",
 }
 
@@ -35,38 +28,17 @@
 }
 
 const variants = {
-<<<<<<< HEAD
-  outline: (props: Record<string, any>) =>
-    Input.variants?.outline(props)?.field ?? {},
-  flushed: (props: Record<string, any>) =>
-    Input.variants?.flushed(props)?.field ?? {},
-  filled: (props: Record<string, any>) =>
-    Input.variants?.filled(props).field ?? {},
-  unstyled: Input.variants?.unstyled.field,
+  outline: (props: Dict) => Input.variants.outline(props).field,
+  flushed: (props: Dict) => Input.variants.flushed(props).field,
+  filled: (props: Dict) => Input.variants.filled(props).field,
+  unstyled: Input.variants.unstyled.field,
 }
 
 const defaultProps = Input.defaultProps
 
-export const PinInput = {
-=======
-  outline: (props: Dict) => input.variants.outline(props).field,
-  flushed: (props: Dict) => input.variants.flushed(props).field,
-  filled: (props: Dict) => input.variants.filled(props).field,
-  unstyled: input.variants.unstyled.field,
-}
-
-const defaultProps = input.defaultProps
-
-const pinInput = {
->>>>>>> b9b72d2f
+export default {
   baseStyle,
   sizes,
   variants,
   defaultProps,
-<<<<<<< HEAD
-}
-=======
-}
-
-export default pinInput
->>>>>>> b9b72d2f
+}