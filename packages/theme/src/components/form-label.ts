--- conflicted
+++ resolved
@@ -10,10 +10,6 @@
   },
 }
 
-<<<<<<< HEAD
-export const FormLabel = {
-=======
-const label = {
->>>>>>> b9b72d2f
+export default {
   baseStyle,
 }