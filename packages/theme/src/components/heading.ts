const baseStyle = {
  fontFamily: "heading",
  lineHeight: "shorter",
  fontWeight: "bold",
}

const sizes = {
  "2xl": {
    fontSize: ["4xl", null, "5xl"],
  },
  xl: {
    fontSize: ["3xl", null, "4xl"],
  },
  lg: {
    fontSize: ["2xl", null, "3xl"],
  },
  md: { fontSize: "xl" },
  sm: { fontSize: "md" },
  xs: { fontSize: "sm" },
}

const defaultProps = {
  size: "xl",
}

<<<<<<< HEAD
export const Heading = {
  baseStyle,
  sizes,
  defaultProps,
}
=======
const heading = {
  baseStyle,
  sizes,
  defaultProps,
}

export default heading
>>>>>>> b9b72d2f
<|MERGE_RESOLUTION|>--- conflicted
+++ resolved
@@ -23,18 +23,8 @@
   size: "xl",
 }
 
-<<<<<<< HEAD
-export const Heading = {
+export default {
   baseStyle,
   sizes,
   defaultProps,
-}
-=======
-const heading = {
-  baseStyle,
-  sizes,
-  defaultProps,
-}
-
-export default heading
->>>>>>> b9b72d2f
+}