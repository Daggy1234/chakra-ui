--- conflicted
+++ resolved
@@ -1,13 +1,4 @@
 import { getColor, mode } from "@chakra-ui/theme-tools"
-<<<<<<< HEAD
-
-const alignments = {
-  end: "flex-end",
-  center: "center",
-  start: "flex-start",
-}
-=======
->>>>>>> b9b72d2f
 
 const parts = {
   tablist: "the tab list or button group",
@@ -201,11 +192,7 @@
   colorScheme: "blue",
 }
 
-<<<<<<< HEAD
-export const Tabs = {
-=======
-const tabs = {
->>>>>>> b9b72d2f
+export default {
   parts,
   baseStyle,
   sizes,
