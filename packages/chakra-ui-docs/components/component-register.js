--- conflicted
+++ resolved
@@ -7,8 +7,6 @@
   "AvatarGroup",
   "Badge",
   "Box",
-<<<<<<< HEAD
-=======
   "Breadcrumb",
   "Button",
   "Checkbox",
@@ -17,14 +15,12 @@
   "Drawer",
   "FormControl",
   "Heading",
->>>>>>> 9045aa50
   "Icon",
   "IconButton",
   "Input",
   "InputAddon",
   "InputGroup",
   "Link",
-<<<<<<< HEAD
   "Heading",
   "Breadcrumb",
   "Button",
@@ -37,19 +33,14 @@
   "InputAddon",
   "InputGroup",
   "Menu",
-=======
   "NumberInput",
   "Popover",
->>>>>>> 9045aa50
   "Progress",
   "PseudoBox",
   "Radio",
   "Spinner",
   "Textarea",
-<<<<<<< HEAD
-=======
   "Toast",
   "Tooltip",
->>>>>>> 9045aa50
 ];
 export default componentRegister;