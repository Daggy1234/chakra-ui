--- conflicted
+++ resolved
@@ -12,10 +12,6 @@
     "@chakra-ui/core": "*",
     "@emotion/core": "10.0.10",
     "@emotion/styled": "10.0.11",
-<<<<<<< HEAD
-    "emotion-theming": "10.0.10",
-=======
->>>>>>> 8cd35aa0
     "@mdx-js/loader": "1.3.1",
     "@mdx-js/mdx": "^1.1.6",
     "@mdx-js/react": "^1.1.6",
