/** @jsx jsx */
import { jsx } from "@emotion/core";
import {
  Children,
  cloneElement,
  useState,
  useRef,
  forwardRef,
<<<<<<< HEAD
  useImperativeHandle,
=======
  isValidElement,
>>>>>>> 7f343284
} from "react";
import { useId } from "@reach/auto-id";
import Box from "../Box";

const RadioGroup = forwardRef(
  (
    {
      onChange,
      name,
      color,
      size,
      defaultValue,
      isInline,
      value: valueProp,
      spacing = 2,
      children,
      ...rest
    },
    ref,
  ) => {
    const { current: isControlled } = useRef(valueProp != null);
    const [value, setValue] = useState(defaultValue || null);
    const _value = isControlled ? valueProp : value;

    const rootRef = useRef();

    const _onChange = event => {
      if (!isControlled) {
        setValue(event.target.value);
      }

      if (onChange) {
        onChange(event, event.target.value);
      }
    };

    // If no name is passed, we'll generate a random, unique name
    const fallbackName = `radio-${useId()}`;
    const _name = name || fallbackName;

    const clones = Children.map(children, (child, index) => {
      const isLastRadio = children.length === index + 1;
      const spacingProps = isInline ? { mr: spacing } : { mb: spacing };

      if (isValidElement(child)) {
        return (
          <Box
            display={isInline ? "inline-block" : "block"}
            {...(!isLastRadio && spacingProps)}
          >
            {cloneElement(child, {
              size: child.props.size || size,
              color: child.props.color || color,
              name: _name,
              onChange: _onChange,
              isChecked: child.props.value === _value,
            })}
          </Box>
        );
      }
    });

    // Calling focus() on the radiogroup should focus on the selected option or first enabled option
    useImperativeHandle(
      ref,
      () => ({
        focus: () => {
          let input = rootRef.current.querySelector(
            "input:not(:disabled):checked",
          );

          if (!input) {
            input = rootRef.current.querySelector("input:not(:disabled)");
          }

          if (input) {
            input.focus();
          }
        },
      }),
      [],
    );

    return (
      <Box ref={rootRef} role="radiogroup" {...rest}>
        {clones}
      </Box>
    );
  },
);

export default RadioGroup;<|MERGE_RESOLUTION|>--- conflicted
+++ resolved
@@ -6,11 +6,8 @@
   useState,
   useRef,
   forwardRef,
-<<<<<<< HEAD
   useImperativeHandle,
-=======
   isValidElement,
->>>>>>> 7f343284
 } from "react";
 import { useId } from "@reach/auto-id";
 import Box from "../Box";
