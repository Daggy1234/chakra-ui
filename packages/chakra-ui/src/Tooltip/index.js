/** @jsx jsx */
import { jsx } from "@emotion/core";
import { cloneElement, useRef, Children, Fragment } from "react";
import { useColorMode } from "../ColorModeProvider";
import Box from "../Box";
import useDisclosure from "../useDisclosure";
import { useId } from "@reach/auto-id";
import Popper, { PopperArrow } from "../Popper";
import VisuallyHidden from "../VisuallyHidden";

<<<<<<< HEAD
const wrapEvent = (child, theirHandler, ourHandler) => event => {
  if (typeof child === "string") return;

  if (child.props[theirHandler]) {
    child.props[theirHandler](event);
  }

  if (!event.defaultPrevented) {
    return ourHandler(event);
  }
};
=======
// const activeTooltip = { id: "" };
>>>>>>> 163200bc

const Tooltip = ({
  label,
  "aria-label": ariaLabel,
  showDelay = 0,
  hideDelay = 0,
  placement = "auto",
  children,
  hasArrow,
  closeOnClick,
  defaultIsOpen,
  shouldWrapChildren,
  isOpen: controlledIsOpen,
  onOpen: onOpenProp,
  onClose: onCloseProp,
  ...rest
}) => {
  const { isOpen, onClose, onOpen } = useDisclosure(defaultIsOpen || false);
  const { current: isControlled } = useRef(controlledIsOpen != null);
  const _isOpen = isControlled ? controlledIsOpen : isOpen;

  const referenceRef = useRef();
  const enterTimeoutRef = useRef();
  const exitTimeoutRef = useRef();

  const openWithDelay = () => {
    enterTimeoutRef.current = setTimeout(onOpen, showDelay);
  };

  const closeWithDelay = () => {
    exitTimeoutRef.current = setTimeout(onClose, hideDelay);
  };

  const tooltipId = `tooltip-${useId()}`;

  const handleOpen = () => {
    if (!isControlled) {
      openWithDelay();
    }

    if (onOpenProp) {
      onOpenProp();
    }
  };

  const handleClose = () => {
    if (!isControlled) {
      closeWithDelay();
    }

    if (onCloseProp) {
      onCloseProp();
    }
  };

  const { colorMode } = useColorMode();
  const _bg = colorMode === "dark" ? "gray.300" : "gray.700";
  const _color = colorMode === "dark" ? "gray.900" : "whiteAlpha.900";

<<<<<<< HEAD
  const bgColor = rest.bg || rest.backgroundColor || _bg;
  const textColor = color || _color;

  const handleClick = wrapEvent(children, "onClick", () => {
=======
  const handleClick = event => {
>>>>>>> 163200bc
    if (closeOnClick) {
      closeWithDelay();
    }
  });

  const referenceProps = {
    ref: referenceRef,
    onMouseEnter: wrapEvent(children, "onMouseEnter", handleOpen),
    onMouseLeave: wrapEvent(children, "onMouseLeave", handleClose),
    onClick: handleClick,
    onFocus: wrapEvent(children, "onFocus", handleOpen),
    onBlur: wrapEvent(children, "onBlur", handleClose),
    ...(_isOpen && { "aria-describedby": tooltipId }),
  };

  const clone =
    typeof children === "string" || shouldWrapChildren ? (
      <Box as="span" tabIndex="0" {...referenceProps}>
        {children}
      </Box>
    ) : (
      cloneElement(Children.only(children), referenceProps)
    );

  const hasAriaLabel = ariaLabel != null;

  return (
    <Fragment>
      {clone}

      <Popper
        usePortal
        isOpen={_isOpen}
        placement={placement}
        timeout={200}
        modifiers={{ offset: { enabled: true, offset: `0, 8` } }}
        anchorEl={referenceRef.current}
        arrowSize="10px"
        hasArrow={hasArrow}
        px="8px"
        py="2px"
        id={hasAriaLabel ? undefined : tooltipId}
        role={hasAriaLabel ? undefined : "tooltip"}
        bg={_bg}
        borderRadius="sm"
        fontWeight="medium"
        pointerEvents="none"
        color={_color}
        fontSize="sm"
        shadow="md"
        maxW="320px"
        {...rest}
      >
        {label}
        {hasAriaLabel && (
          <VisuallyHidden role="tooltip" id={tooltipId}>
            {ariaLabel}
          </VisuallyHidden>
        )}
        {hasArrow && <PopperArrow />}
      </Popper>
    </Fragment>
  );
};

export default Tooltip;<|MERGE_RESOLUTION|>--- conflicted
+++ resolved
@@ -8,7 +8,6 @@
 import Popper, { PopperArrow } from "../Popper";
 import VisuallyHidden from "../VisuallyHidden";
 
-<<<<<<< HEAD
 const wrapEvent = (child, theirHandler, ourHandler) => event => {
   if (typeof child === "string") return;
 
@@ -20,9 +19,6 @@
     return ourHandler(event);
   }
 };
-=======
-// const activeTooltip = { id: "" };
->>>>>>> 163200bc
 
 const Tooltip = ({
   label,
@@ -82,14 +78,7 @@
   const _bg = colorMode === "dark" ? "gray.300" : "gray.700";
   const _color = colorMode === "dark" ? "gray.900" : "whiteAlpha.900";
 
-<<<<<<< HEAD
-  const bgColor = rest.bg || rest.backgroundColor || _bg;
-  const textColor = color || _color;
-
   const handleClick = wrapEvent(children, "onClick", () => {
-=======
-  const handleClick = event => {
->>>>>>> 163200bc
     if (closeOnClick) {
       closeWithDelay();
     }
