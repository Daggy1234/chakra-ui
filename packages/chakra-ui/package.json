--- conflicted
+++ resolved
@@ -32,13 +32,8 @@
     "react-animate-height": "2.0.20",
     "react-focus-lock": "^2.2.1",
     "react-spring": "^8.0.27",
-<<<<<<< HEAD
     "styled-system": "5.1.5",
     "toasted-notes": "3.0.0",
-=======
-    "styled-system": "5.0.5",
-    "toasted-notes": "3.2.0",
->>>>>>> 35499f4c
     "use-dark-mode": "2.3.1"
   },
   "peerDependencies": {
