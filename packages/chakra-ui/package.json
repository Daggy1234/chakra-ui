{
  "name": "@chakra-ui/core",
  "version": "0.3.2",
  "description": "Responsive and accessible React UI components built with React and Emotion",
  "main": "dist/index.js",
  "module": "dist/es/index.js",
  "sideEffects": false,
  "publishConfig": {
    "access": "public"
  },
  "scripts": {
    "prebuild": "rimraf dist",
    "build": "yarn build:cjs && yarn build:es && yarn build:copy-types",
    "build:cjs": "cross-env NODE_ENV=production BABEL_ENV=cjs babel --root-mode upward src -d dist --ignore \"**/examples.js\"",
    "build:esm": "cross-env NODE_ENV=production BABEL_ENV=esm babel --root-mode upward src -d dist/esm --ignore \"**/examples.js\"",
    "build:es": "cross-env NODE_ENV=production BABEL_ENV=es babel --root-mode upward src -d dist/es --ignore \"**/examples.js\"",
    "build:umd": "cross-env NODE_ENV=production-umd rollup -c",
    "build:copy-types": "node ../../scripts/copy-files.js",
    "version": "yarn build"
  },
  "dependencies": {
    "@babel/runtime": "^7.6.2",
    "@reach/auto-id": "0.2.0",
    "@styled-system/css": "5.0.13",
    "@styled-system/should-forward-prop": "5.0.12",
    "@types/styled-system": "5.0.1",
    "aria-hidden": "^1.1.1",
    "body-scroll-lock": "^2.6.4",
    "color": "3.1.2",
    "exenv": "^1.2.2",
    "popper.js": "^1.15.0",
    "react-animate-height": "2.0.9",
    "react-focus-lock": "^2.1.0",
    "react-spring": "^8.0.27",
    "styled-system": "5.0.5",
<<<<<<< HEAD
    "toasted-notes": "2.1.6",
    "pretty-num": "0.3.0",
=======
    "toasted-notes": "3.0.0",
>>>>>>> fe6faa85
    "use-dark-mode": "2.3.1"
  },
  "peerDependencies": {
    "@emotion/core": "10.x",
    "@emotion/styled": "10.x",
    "emotion-theming": "10.x",
    "react": "16.x",
    "react-dom": "16.x"
  },
  "author": "Segun Adebayo <sage@adebayosegun.com>",
  "license": "MIT",
  "homepage": "https://chakra-ui.com/",
  "repository": "https://github.com/chakra-ui/chakra-ui",
  "keywords": [
    "react",
    "ui",
    "design-system",
    "react-components",
    "uikit",
    "accessible",
    "components",
    "emotion",
    "library",
    "design-system"
  ],
  "gitHead": "bf23c9514f184e58fb8f652bfaa38826d1b88906"
}<|MERGE_RESOLUTION|>--- conflicted
+++ resolved
@@ -33,12 +33,8 @@
     "react-focus-lock": "^2.1.0",
     "react-spring": "^8.0.27",
     "styled-system": "5.0.5",
-<<<<<<< HEAD
-    "toasted-notes": "2.1.6",
     "pretty-num": "0.3.0",
-=======
     "toasted-notes": "3.0.0",
->>>>>>> fe6faa85
     "use-dark-mode": "2.3.1"
   },
   "peerDependencies": {
