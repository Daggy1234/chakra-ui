--- conflicted
+++ resolved
@@ -3,11 +3,7 @@
 import {
   useControllableState,
   useDisclosure,
-<<<<<<< HEAD
   UseDisclosureProps,
-  useEventListener,
-=======
->>>>>>> 4c18e327
   useFocusOnHide,
   useId,
   useIds,
@@ -50,7 +46,7 @@
 
 export { MenuProvider, useMenuContext }
 
-export interface UseMenuProps extends UsePopperProps, UseDisclosureProps {
+export interface UseMenuProps extends UsePopperProps {
   /**
    * Unique id to be used by menu and it's children
    */
@@ -93,11 +89,11 @@
   /**
    * Function to be called when menu is open
    */
-  onOpen?: () => UseDisclosureProps["onOpen"]
+  onOpen?: UseDisclosureProps["onOpen"]
   /**
    * Function to be called when menu is closed
    */
-  onClose?: () => UseDisclosureProps["onClose"]
+  onClose?: UseDisclosureProps["onClose"]
   /**
    * The placement of the `MenuList`
    *
