import {
  getFirstItem,
  getLastItem,
  getPrevItem,
  getNextItem,
  removeIndex,
  addItem,
  removeItem,
  getNextIndex,
  getPrevIndex,
  chunk,
  getNextItemFromSearch,
} from "../array"

const array = [1, 2, 3, 4, 5, 6, 7, 8]

describe("first or last item queries", () => {
  test("should get first item", () => {
    expect(getFirstItem(array)).toEqual(1)
  })

  test("should get last item", () => {
    expect(getLastItem(array)).toEqual(8)
  })
})

describe("previous item/index queries", () => {
  test("should loop if at the end", () => {
    const currentIndex = 0
    const result = getPrevItem(currentIndex, array)
    expect(result).toEqual(8)
  })

<<<<<<< HEAD
test("removeIndex - 'array: [1, 2, 3], index: 1' should equal [1,3]", () => {
  expect(removeIndex([1, 2, 3], 1)).toStrictEqual([1, 3])
})

test("addItem - 'array: [1, 2, 3], item: 4' should equal [1,2,3,4]", () => {
  expect(addItem([1, 2, 3], 4)).toStrictEqual([1, 2, 3, 4])
})

test("removeItem - 'array: [1, 2, 3], item: 3' should equal [1, 2]", () => {
  expect(removeItem([1, 2, 3], 3)).toStrictEqual([1, 2])
})

test("getNextIndex - 'index: 1, length: 4, step: 1' should equal 2", () => {
  expect(getNextIndex(1, 4, 1)).toStrictEqual(2)
})

test("getPrevIndex - 'index: 0, count: 5' should equal 4", () => {
  expect(getPrevIndex(0, 5)).toStrictEqual(4)
})

test("chunk - 'array: [1, 2, 3, 4], size: 2' should equal [ [ 1, 2 ], [ 3, 4 ] ]", () => {
  expect(chunk([1, 2, 3, 4], 2)).toStrictEqual([
    [1, 2],
    [3, 4],
  ])
})

test(" - 'items: ['Cheese', 'Butter', 'Ice cream'], searchString: ice, itemToString: (item) => (item.toString()), currentItem: Butter' should equal [ [ 1, 2 ], [ 3, 4 ] ]", () => {
  expect(
    getNextItemFromSearch(
      ["Cheese", "Butter", "Ice cream"],
      "ice",
      item => item.toString(),
      "Butter",
    ),
  ).toStrictEqual("Ice cream")
=======
  test("should get previous item", () => {
    const currentIndex = 5
    const result = getPrevItem(currentIndex, array)
    expect(result).toEqual(5)
  })

  test("should get previous index given current index", () => {
    expect(getPrevIndex(0, 5)).toEqual(4)
  })
})

describe("remove and add operations", () => {
  test("should remove item at index", () => {
    const result = removeIndex(array, 1)
    expect(result).toEqual([1, 3, 4, 5, 6, 7, 8])
  })

  test("should remove item at index", () => {
    const result = removeIndex(array, 1)
    expect(result).toEqual([1, 3, 4, 5, 6, 7, 8])
  })

  test("should add new item to end of array", () => {
    const result = addItem(array, 9)
    expect(result).toEqual([1, 2, 3, 4, 5, 6, 7, 8, 9])
  })

  test("should add new item to end of array", () => {
    const result = addItem(array, 9)
    expect(result).toEqual([1, 2, 3, 4, 5, 6, 7, 8, 9])
  })

  test("should remove item from array", () => {
    const result = removeItem(array, 8)
    expect(result).toEqual([1, 2, 3, 4, 5, 6, 7])
  })
})

describe("next item or index queries", () => {
  test("should get the next index", () => {
    const currentIndex = 1
    const result = getNextIndex(currentIndex, array.length)
    expect(result).toEqual(2)
  })

  test("should get the next item based on current index", () => {
    const currentIndex = 1
    const result = getNextItem(currentIndex, array)
    expect(result).toEqual(3)
  })

  test("should loop index back to the start", () => {
    const currentIndex = 7
    const result = getNextIndex(currentIndex, array.length)
    expect(result).toEqual(0)
  })
})

describe("chunk array", () => {
  test("should chunk symmetric array into 2 groups", () => {
    const array = [1, 2, 3, 4, 5, 6, 7, 8]
    const result = chunk(array, 4)
    expect(result).toEqual([
      [1, 2, 3, 4],
      [5, 6, 7, 8],
    ])
  })

  test("should chunk non-symmetric array into 2 groups", () => {
    const array = [1, 2, 3, 4, 5, 6, 7]
    const result = chunk(array, 4)
    expect(result).toEqual([
      [1, 2, 3, 4],
      [5, 6, 7],
    ])
  })
})

test("get next item based on search", () => {
  const array = [{ value: "React" }, { value: "Vue" }, { value: "Svelte" }]
  const currentItem = { value: "React" }
  const result = getNextItemFromSearch(
    array,
    "vu",
    item => item.value,
    currentItem,
  )
  expect(result).toEqual({ value: "Vue" })
>>>>>>> ec74a5ac
})<|MERGE_RESOLUTION|>--- conflicted
+++ resolved
@@ -31,44 +31,25 @@
     expect(result).toEqual(8)
   })
 
-<<<<<<< HEAD
-test("removeIndex - 'array: [1, 2, 3], index: 1' should equal [1,3]", () => {
-  expect(removeIndex([1, 2, 3], 1)).toStrictEqual([1, 3])
-})
+  test("removeIndex - 'array: [1, 2, 3], index: 1' should equal [1,3]", () => {
+    expect(removeIndex([1, 2, 3], 1)).toStrictEqual([1, 3])
+  })
 
-test("addItem - 'array: [1, 2, 3], item: 4' should equal [1,2,3,4]", () => {
-  expect(addItem([1, 2, 3], 4)).toStrictEqual([1, 2, 3, 4])
-})
+  test("addItem - 'array: [1, 2, 3], item: 4' should equal [1,2,3,4]", () => {
+    expect(addItem([1, 2, 3], 4)).toStrictEqual([1, 2, 3, 4])
+  })
 
-test("removeItem - 'array: [1, 2, 3], item: 3' should equal [1, 2]", () => {
-  expect(removeItem([1, 2, 3], 3)).toStrictEqual([1, 2])
-})
+  test("removeItem - 'array: [1, 2, 3], item: 3' should equal [1, 2]", () => {
+    expect(removeItem([1, 2, 3], 3)).toStrictEqual([1, 2])
+  })
 
-test("getNextIndex - 'index: 1, length: 4, step: 1' should equal 2", () => {
-  expect(getNextIndex(1, 4, 1)).toStrictEqual(2)
-})
+  test("getNextIndex - 'index: 1, length: 4, step: 1' should equal 2", () => {
+    expect(getNextIndex(1, 4, 1)).toStrictEqual(2)
+  })
 
-test("getPrevIndex - 'index: 0, count: 5' should equal 4", () => {
-  expect(getPrevIndex(0, 5)).toStrictEqual(4)
-})
-
-test("chunk - 'array: [1, 2, 3, 4], size: 2' should equal [ [ 1, 2 ], [ 3, 4 ] ]", () => {
-  expect(chunk([1, 2, 3, 4], 2)).toStrictEqual([
-    [1, 2],
-    [3, 4],
-  ])
-})
-
-test(" - 'items: ['Cheese', 'Butter', 'Ice cream'], searchString: ice, itemToString: (item) => (item.toString()), currentItem: Butter' should equal [ [ 1, 2 ], [ 3, 4 ] ]", () => {
-  expect(
-    getNextItemFromSearch(
-      ["Cheese", "Butter", "Ice cream"],
-      "ice",
-      item => item.toString(),
-      "Butter",
-    ),
-  ).toStrictEqual("Ice cream")
-=======
+  test("getPrevIndex - 'index: 0, count: 5' should equal 4", () => {
+    expect(getPrevIndex(0, 5)).toStrictEqual(4)
+  })
   test("should get previous item", () => {
     const currentIndex = 5
     const result = getPrevItem(currentIndex, array)
@@ -157,5 +138,22 @@
     currentItem,
   )
   expect(result).toEqual({ value: "Vue" })
->>>>>>> ec74a5ac
+})
+
+test("chunk - 'array: [1, 2, 3, 4], size: 2' should equal [ [ 1, 2 ], [ 3, 4 ] ]", () => {
+  expect(chunk([1, 2, 3, 4], 2)).toStrictEqual([
+    [1, 2],
+    [3, 4],
+  ])
+})
+
+test(" - 'items: ['Cheese', 'Butter', 'Ice cream'], searchString: ice, itemToString: (item) => (item.toString()), currentItem: Butter' should equal [ [ 1, 2 ], [ 3, 4 ] ]", () => {
+  expect(
+    getNextItemFromSearch(
+      ["Cheese", "Butter", "Ice cream"],
+      "ice",
+      item => item.toString(),
+      "Butter",
+    ),
+  ).toStrictEqual("Ice cream")
 })