--- conflicted
+++ resolved
@@ -435,10 +435,6 @@
     }
 
     doc?.addEventListener("mouseup", clean)
-<<<<<<< HEAD
-
-=======
->>>>>>> cea1f039
     cleanUpRef.current.mouseup = () => {
       doc?.removeEventListener("mouseup", clean)
     }
