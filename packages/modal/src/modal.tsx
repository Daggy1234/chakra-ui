--- conflicted
+++ resolved
@@ -32,13 +32,8 @@
    * This is useful in situations where you still need to interact with
    * other surrounding elements.
    *
-<<<<<<< HEAD
-   * 🚨 Warning: We don't recommend doing this because it hurts the
-   * accessbility of the modal, based on WAI-ARIA specifications.
-=======
    * 🚨Warning: We don't recommend doing this because it hurts the
    * accessibility of the modal, based on WAI-ARIA specifications.
->>>>>>> 03c2eda9
    *
    * @default true
    */
@@ -130,17 +125,10 @@
 export { ModalContextProvider, useModalContext }
 
 /**
-<<<<<<< HEAD
- * Modal component provides context, theming, and accessibility properties
- * to its sub-components. It doesn't render any DOM node.
-=======
- * Modal
- *
- * React component that provides context, theming, and accessibility properties
+ * Modal provides context, theming, and accessibility properties
  * to all other modal components.
  *
  * It doesn't render any DOM node.
->>>>>>> 03c2eda9
  */
 export const Modal: React.FC<ModalProps> = (props) => {
   const {
