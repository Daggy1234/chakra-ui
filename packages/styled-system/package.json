--- conflicted
+++ resolved
@@ -54,13 +54,9 @@
     "lint": "concurrently yarn:lint:*"
   },
   "dependencies": {
-<<<<<<< HEAD
-    "@chakra-ui/utils": "1.0.1",
-=======
     "@chakra-ui/utils": "1.0.2",
     "@styled-system/core": "5.1.2",
     "css-get-unit": "1.0.1",
->>>>>>> 953a45b6
     "csstype": "3.0.3"
   }
 }