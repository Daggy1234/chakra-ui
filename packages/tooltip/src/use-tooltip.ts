--- conflicted
+++ resolved
@@ -102,13 +102,9 @@
   const exitTimeoutRef = React.useRef<NodeJS.Timeout>()
 
   const openWithDelay = () => {
-<<<<<<< HEAD
-    enterTimeoutRef.current = setTimeout(_onOpen, showDelay)
-=======
     if (!isDisabled) {
-      enterTimeoutRef.current = setTimeout(onOpen, showDelay)
+      enterTimeoutRef.current = setTimeout(_onOpen, showDelay)
     }
->>>>>>> dc2968d6
   }
 
   const closeWithDelay = () => {
