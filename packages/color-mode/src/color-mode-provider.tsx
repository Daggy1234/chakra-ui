import { noop, __DEV__ } from "@chakra-ui/utils"
import * as React from "react"
import { ColorMode } from "./color-mode.utils"
import { useColorModeState } from "./use-color-mode-state"
import { localStorageManager, StorageManager } from "./storage-manager"

export type { ColorMode }

interface ColorModeContextType {
  colorMode: ColorMode
  toggleColorMode: () => void
}

export const ColorModeContext = React.createContext<ColorModeContextType>({
  colorMode: "light",
  toggleColorMode: noop,
})

if (__DEV__) {
  ColorModeContext.displayName = "ColorModeContext"
}

/**
 * React hook that reads from `ColorModeProvider` context
 * Returns the color mode and function to toggle it
 */
export function useColorMode() {
  return React.useContext(ColorModeContext)
}

export interface ColorModeProviderProps {
  value?: ColorMode
  children?: React.ReactNode
  useSystemColorMode?: boolean
  defaultValue?: ColorMode
<<<<<<< HEAD
  storageManager?: StorageManager
=======
  colorModeManager?: StorageManager
>>>>>>> c30d7b88
}

/**
 * Provides context for the color mode based on config in `theme`
 * Returns the color mode and function to toggle the color mode
 */
export function ColorModeProvider(props: ColorModeProviderProps) {
  const {
    value,
    children,
    useSystemColorMode = false,
    defaultValue = "light",
<<<<<<< HEAD
    storageManager = localStorageManager,
=======
    colorModeManager = localStorageManager,
>>>>>>> c30d7b88
  } = props

  const { mode, toggleColorMode } = useColorModeState({
    useSystemColorMode,
    initialColorMode: defaultValue,
<<<<<<< HEAD
    storageManager,
=======
    colorModeManager,
>>>>>>> c30d7b88
  })

  const context = {
    colorMode: value ?? mode,
    // presence of `value` indicates a controlled context
    toggleColorMode: value ? noop : toggleColorMode,
  }

  return (
    <ColorModeContext.Provider value={context}>
      {children}
    </ColorModeContext.Provider>
  )
}

if (__DEV__) {
  ColorModeProvider.displayName = "ColorModeProvider"
}

/**
 * Locks the color mode to `dark`, without any way to change it.
 */
export const DarkMode: React.FC = (props) => (
  <ColorModeContext.Provider
    value={{ colorMode: "dark", toggleColorMode: noop }}
    {...props}
  />
)

if (__DEV__) {
  DarkMode.displayName = "DarkMode"
}

/**
 * Locks the color mode to `light` without any way to change it.
 */
export const LightMode: React.FC = (props) => (
  <ColorModeContext.Provider
    value={{ colorMode: "light", toggleColorMode: noop }}
    {...props}
  />
)

if (__DEV__) {
  LightMode.displayName = "LightMode"
}

/**
 * Change value based on color mode.
 *
 * @param light the light mode value
 * @param dark the dark mode value
 *
 * @example
 *
 * ```js
 * const Icon = useColorModeValue(MoonIcon, SunIcon)
 * ```
 */
export function useColorModeValue<TLight = unknown, TDark = unknown>(
  light: TLight,
  dark: TDark,
) {
  const { colorMode } = useColorMode()
  return colorMode === "light" ? light : dark
}<|MERGE_RESOLUTION|>--- conflicted
+++ resolved
@@ -33,11 +33,7 @@
   children?: React.ReactNode
   useSystemColorMode?: boolean
   defaultValue?: ColorMode
-<<<<<<< HEAD
-  storageManager?: StorageManager
-=======
   colorModeManager?: StorageManager
->>>>>>> c30d7b88
 }
 
 /**
@@ -50,21 +46,13 @@
     children,
     useSystemColorMode = false,
     defaultValue = "light",
-<<<<<<< HEAD
-    storageManager = localStorageManager,
-=======
     colorModeManager = localStorageManager,
->>>>>>> c30d7b88
   } = props
 
   const { mode, toggleColorMode } = useColorModeState({
     useSystemColorMode,
     initialColorMode: defaultValue,
-<<<<<<< HEAD
-    storageManager,
-=======
     colorModeManager,
->>>>>>> c30d7b88
   })
 
   const context = {
