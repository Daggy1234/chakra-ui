import { useBoolean, useControllableProp } from "@chakra-ui/hooks"
import {
  ariaAttr,
  callAllHandlers,
  dataAttr,
  mergeRefs,
  pick,
  PropGetter,
} from "@chakra-ui/utils"
import { visuallyHiddenStyle } from "@chakra-ui/visually-hidden"
import {
  ChangeEvent,
  SyntheticEvent,
  useCallback,
  useRef,
  useState,
} from "react"
import { useFormControl } from "@chakra-ui/form-control"

/**
 * @todo use the `useClickable` hook here
 * to manage the isFocusable & isDisabled props
 */
export interface UseRadioProps {
  /**
   * id assigned to input
   */
  id?: string
  /**
   * The name of the input field in a radio
   * (Useful for form submission).
   */
  name?: string
  /**
   * The value to be used in the radio button.
   * This is the value that will be returned on form submission.
   */
  value?: string | number
  /**
   * If `true`, the radio will be checked.
   * You'll need to pass `onChange` to update its value (since it is now controlled)
   */
  isChecked?: boolean
  /**
   * If `true`, the radio will be initially checked.
   */
  defaultIsChecked?: boolean
  /**
   * If `true`, the radio will be disabled
   */
  isDisabled?: boolean
  /**
   * If `true` and `isDisabled` is true, the radio will remain
   * focusable but not interactive.
   */
  isFocusable?: boolean
  /**
   * If `true`, the radio will be read-only
   */
  isReadOnly?: boolean
  /**
   * If `true`, the radio button will be invalid. This sets `aria-invalid` to `true`.
   */
  isInvalid?: boolean
  /**
<<<<<<< HEAD
   * If `true`, the radio button will be invalid. This sets `aria-required` to `true`.
=======
   * If `true`, the radio button will be required. This sets `aria-invalid` to `true`.
>>>>>>> 9e837491
   */
  isRequired?: boolean
  /**
   * Function called when checked state of the `input` changes
   */
  onChange?: (event: ChangeEvent<HTMLInputElement>) => void
}

export function useRadio(props: UseRadioProps = {}) {
  const {
    defaultIsChecked,
    isChecked: isCheckedProp,
    isFocusable,
    isDisabled,
    isReadOnly,
    isRequired,
    onChange,
    isInvalid,
    name,
    value,
    id,
    ...htmlProps
  } = props

  const [isFocused, setFocused] = useBoolean()
  const [isHovered, setHovering] = useBoolean()
  const [isActive, setActive] = useBoolean()

  const ref = useRef<HTMLInputElement>(null)

  const [isCheckedState, setChecked] = useState(Boolean(defaultIsChecked))

  const [isControlled, isChecked] = useControllableProp(
    isCheckedProp,
    isCheckedState,
  )

  const handleChange = (event: ChangeEvent<HTMLInputElement>) => {
    if (isReadOnly || isDisabled) {
      event.preventDefault()
      return
    }

    if (!isControlled) {
      setChecked(event.target.checked)
    }

    onChange?.(event)
  }

  const onKeyDown = useCallback(
    (event: React.KeyboardEvent) => {
      if (event.key === " ") {
        setActive.on()
      }
    },
    [setActive],
  )

  const onKeyUp = useCallback(
    (event: React.KeyboardEvent) => {
      if (event.key === " ") {
        setActive.off()
      }
    },
    [setActive],
  )

  const getCheckboxProps: PropGetter = useCallback(
    (props = {}, ref = null) => ({
      ...props,
      ref,
      "data-active": dataAttr(isActive),
      "data-hover": dataAttr(isHovered),
      "data-disabled": dataAttr(isDisabled),
      "data-invalid": dataAttr(isInvalid),
      "data-checked": dataAttr(isChecked),
      "data-focus": dataAttr(isFocused),
      "data-readonly": dataAttr(isReadOnly),
      "aria-hidden": true,
      onMouseDown: callAllHandlers(props.onMouseDown, setActive.on),
      onMouseUp: callAllHandlers(props.onMouseUp, setActive.off),
      onMouseEnter: callAllHandlers(props.onMouseEnter, setHovering.on),
      onMouseLeave: callAllHandlers(props.onMouseLeave, setHovering.off),
    }),
    [
      isActive,
      isHovered,
      isDisabled,
      isInvalid,
      isChecked,
      isFocused,
      isReadOnly,
      setActive.on,
      setActive.off,
      setHovering.on,
      setHovering.off,
    ],
  )

  const inputProps = useFormControl<HTMLInputElement>(props)

  const getInputProps: PropGetter<HTMLInputElement> = useCallback(
    (props = {}, forwardedRef = null) => {
      const ownProps = pick(inputProps, [
        "id",
        "disabled",
        "readOnly",
        "required",
        "aria-invalid",
        "aria-required",
        "aria-readonly",
        "aria-describedby",
        "onFocus",
        "onBlur",
      ])

      const trulyDisabled = ownProps.disabled && !isFocusable

      return {
        ...props,
        ...ownProps,
        ref: mergeRefs(forwardedRef, ref),
        type: "radio",
        name,
        value,
        onChange: callAllHandlers(props.onChange, handleChange),
        onBlur: callAllHandlers(ownProps.onBlur, props.onBlur, setFocused.off),
        onFocus: callAllHandlers(
          ownProps.onFocus,
          props.onFocus,
          setFocused.on,
        ),
        onKeyDown: callAllHandlers(props.onKeyDown, onKeyDown),
        onKeyUp: callAllHandlers(props.onKeyUp, onKeyUp),
        checked: isChecked,
        disabled: trulyDisabled,
        "aria-disabled": ariaAttr(trulyDisabled),
        style: visuallyHiddenStyle,
      }
    },
    [
      inputProps,
      isFocusable,
      name,
      value,
      handleChange,
      setFocused.off,
      setFocused.on,
      onKeyDown,
      onKeyUp,
      isChecked,
      visuallyHiddenStyle,
    ],
  )

  const getLabelProps: PropGetter = (props = {}, ref = null) => {
    return {
      ...props,
      ref,
      onMouseDown: callAllHandlers(props.onMouseDown, stop),
      onTouchStart: callAllHandlers(props.onTouchStart, stop),
      "data-disabled": dataAttr(isDisabled),
      "data-checked": dataAttr(isChecked),
      "data-invalid": dataAttr(isInvalid),
    }
  }

  return {
    state: {
      isInvalid,
      isFocused,
      isChecked,
      isActive,
      isHovered,
      isDisabled,
      isReadOnly,
      isRequired,
    },
    getCheckboxProps,
    getInputProps,
    getLabelProps,
    htmlProps,
  }
}

/**
 * Prevent `onBlur` being fired when the checkbox label is touched
 */
function stop(event: SyntheticEvent) {
  event.preventDefault()
  event.stopPropagation()
}

export type UseRadioReturn = ReturnType<typeof useRadio><|MERGE_RESOLUTION|>--- conflicted
+++ resolved
@@ -59,15 +59,11 @@
    */
   isReadOnly?: boolean
   /**
-   * If `true`, the radio button will be invalid. This sets `aria-invalid` to `true`.
+   * If `true`, the radio button will be invalid. This also sets `aria-invalid` to `true`.
    */
   isInvalid?: boolean
   /**
-<<<<<<< HEAD
-   * If `true`, the radio button will be invalid. This sets `aria-required` to `true`.
-=======
-   * If `true`, the radio button will be required. This sets `aria-invalid` to `true`.
->>>>>>> 9e837491
+   * If `true`, the radio button will be required. This also sets `aria-required` to `true`.
    */
   isRequired?: boolean
   /**
