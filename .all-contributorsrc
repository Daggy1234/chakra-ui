{
  "projectName": "chakra-ui",
  "projectOwner": "chakra-ui",
  "repoType": "github",
  "repoHost": "https://github.com",
  "files": [
    "README.md"
  ],
  "imageSize": 64,
  "commit": true,
  "commitConvention": "angular",
  "contributors": [
    {
      "login": "segunadebayo",
      "name": "Segun Adebayo",
      "avatar_url": "https://avatars2.githubusercontent.com/u/6916170?v=4",
      "profile": "https://github.com/segunadebayo",
      "contributions": [
        "code",
        "maintenance",
        "doc",
        "example",
        "design"
      ]
    },
    {
      "login": "tioluwani94",
      "name": "Tioluwani Kolawole",
      "avatar_url": "https://avatars1.githubusercontent.com/u/11310046?v=4",
      "profile": "https://github.com/tioluwani94",
      "contributions": [
        "doc",
        "example",
        "maintenance"
      ]
    },
    {
      "login": "devanshj",
      "name": "Devansh Jethmalani",
      "avatar_url": "https://avatars0.githubusercontent.com/u/30295578?v=4",
      "profile": "https://github.com/devanshj",
      "contributions": [
        "code"
      ]
    },
    {
      "login": "Vynlar",
      "name": "Adrian Aleixandre",
      "avatar_url": "https://avatars3.githubusercontent.com/u/920212?v=4",
      "profile": "http://adrianaleixandre.com",
      "contributions": [
        "code",
        "doc"
      ]
    },
    {
      "login": "lee-reinhardt",
      "name": "Lee",
      "avatar_url": "https://avatars1.githubusercontent.com/u/980089?v=4",
      "profile": "https://github.com/lee-reinhardt",
      "contributions": [
        "doc"
      ]
    },
    {
      "login": "kripod",
      "name": "Kristóf Poduszló",
      "avatar_url": "https://avatars3.githubusercontent.com/u/14854048?v=4",
      "profile": "https://github.com/kripod",
      "contributions": [
        "code",
        "ideas",
        "bug",
        "doc"
      ]
    },
    {
      "login": "wKovacs64",
      "name": "Justin Hall",
      "avatar_url": "https://avatars1.githubusercontent.com/u/1288694?v=4",
      "profile": "https://github.com/wKovacs64",
      "contributions": [
        "code"
      ]
    },
    {
      "login": "with-heart",
      "name": "Mark Chandler",
      "avatar_url": "https://avatars1.githubusercontent.com/u/1954752?v=4",
      "profile": "http://chanchan.io",
      "contributions": [
        "code",
        "test",
        "doc",
        "maintenance"
      ]
    },
    {
      "login": "estheragbaje",
      "name": "Folasade Agbaje",
      "avatar_url": "https://avatars3.githubusercontent.com/u/53586167?v=4",
      "profile": "https://estheragbaje.dev/",
      "contributions": [
        "code",
        "ideas"
      ]
    },
    {
      "login": "christiannwamba",
      "name": "Christian Nwamba",
      "avatar_url": "https://avatars2.githubusercontent.com/u/8108337?v=4",
      "profile": "https://github.com/christiannwamba",
      "contributions": [
        "doc"
      ]
    },
    {
      "login": "codebender828",
      "name": "Jonathan Bakebwa",
      "avatar_url": "https://avatars3.githubusercontent.com/u/21237954?s=60&v=4",
      "profile": "https://github.com/codebender828",
      "contributions": [
        "doc",
        "ideas"
      ]
    },
    {
      "login": "alexluong",
      "name": "Alex Luong",
      "avatar_url": "https://avatars1.githubusercontent.com/u/26750127?v=4",
      "profile": "https://alexluong.com",
      "contributions": [
        "code",
        "plugin"
      ]
    },
    {
      "login": "jescowuester",
      "name": "Jesco Wüster",
      "avatar_url": "https://avatars3.githubusercontent.com/u/43379421?v=4",
      "profile": "https://www.jescowuester.com",
      "contributions": [
        "code"
      ]
    },
    {
      "login": "dusty",
      "name": "Dusty Doris",
      "avatar_url": "https://avatars2.githubusercontent.com/u/792?v=4",
      "profile": "https://www.linkedin.com/in/dusty",
      "contributions": [
        "code"
      ]
    },
    {
      "login": "alexlbr",
      "name": "Alex Lobera",
      "avatar_url": "https://avatars2.githubusercontent.com/u/1273037?v=4",
      "profile": "https://twitter.com/alex_lobera",
      "contributions": [
        "code"
      ]
    },
    {
      "login": "remorses",
      "name": "Tommaso De Rossi",
      "avatar_url": "https://avatars3.githubusercontent.com/u/31321188?v=4",
      "profile": "https://github.com/remorses",
      "contributions": [
        "code"
      ]
    },
    {
      "login": "mathdroid",
      "name": "Odi",
      "avatar_url": "https://avatars2.githubusercontent.com/u/3748658?v=4",
      "profile": "https://mathdro.id/support",
      "contributions": [
        "code"
      ]
    },
    {
      "login": "hendrikniemann",
      "name": "Hendrik Niemann",
      "avatar_url": "https://avatars0.githubusercontent.com/u/7373078?v=4",
      "profile": "https://github.com/hendrikniemann",
      "contributions": [
        "code"
      ]
    },
    {
      "login": "mattrothenberg",
      "name": "Matt Rothenberg",
      "avatar_url": "https://avatars1.githubusercontent.com/u/5148596?v=4",
      "profile": "http://mattrothenberg.com",
      "contributions": [
        "code",
        "example"
      ]
    },
    {
      "login": "zaguiini",
      "name": "Luis Felipe Zaguini",
      "avatar_url": "https://avatars1.githubusercontent.com/u/26530524?v=4",
      "profile": "http://zaguini.me",
      "contributions": [
        "code"
      ]
    },
    {
      "login": "jeanbauer",
      "name": "Jean ",
      "avatar_url": "https://avatars2.githubusercontent.com/u/4689228?v=4",
      "profile": "https://github.com/jeanbauer",
      "contributions": [
        "code"
      ]
    },
    {
      "login": "tayormi",
      "name": "Temitope Ajiboye",
      "avatar_url": "https://avatars2.githubusercontent.com/u/13835725?v=4",
      "profile": "https://www.linkedin.com/in/tayormi/",
      "contributions": [
        "doc"
      ]
    },
    {
      "login": "jkimbo",
      "name": "Jonathan Kim",
      "avatar_url": "https://avatars1.githubusercontent.com/u/691952?v=4",
      "profile": "http://jkimbo.co.uk",
      "contributions": [
        "code"
      ]
    },
    {
      "login": "cjthompson",
      "name": "Chris Thompson",
      "avatar_url": "https://avatars3.githubusercontent.com/u/1958266?v=4",
      "profile": "https://github.com/cjthompson",
      "contributions": [
        "code"
      ]
    },
    {
      "login": "jestrux",
      "name": "WALTER KIMARO",
      "avatar_url": "https://avatars1.githubusercontent.com/u/8426172?v=4",
      "profile": "http://ipfsoftwares.com",
      "contributions": [
        "code"
      ]
    },
    {
      "login": "jackleslie",
      "name": "Jack Leslie",
      "avatar_url": "https://avatars2.githubusercontent.com/u/22222776?v=4",
      "profile": "https://jackleslie.dev",
      "contributions": [
        "code"
      ]
    },
    {
      "login": "kendaganio",
      "name": "Ken-Lauren Daganio",
      "avatar_url": "https://avatars2.githubusercontent.com/u/905891?v=4",
      "profile": "http://kendaganio.com",
      "contributions": [
        "code"
      ]
    },
    {
      "login": "Rahmon",
      "name": "Ramon",
      "avatar_url": "https://avatars0.githubusercontent.com/u/6010232?v=4",
      "profile": "https://nomar.dev/",
      "contributions": [
        "code"
      ]
    },
    {
      "login": "monkeywithacupcake",
      "name": "jess",
      "avatar_url": "https://avatars3.githubusercontent.com/u/7316730?v=4",
      "profile": "http://jessachandler.com",
      "contributions": [
        "doc",
        "fundingFinding"
      ]
    },
    {
      "login": "Billmike",
      "name": "Ayelegun Kayode Michael",
      "avatar_url": "https://avatars2.githubusercontent.com/u/24798364?v=4",
      "profile": "http://fiveninedeveloper.000webhostapp.com",
      "contributions": [
        "code"
      ]
    },
    {
      "login": "xtalx",
      "name": "Tal Williams",
      "avatar_url": "https://avatars3.githubusercontent.com/u/76711?v=4",
      "profile": "http://talwilliams.com",
      "contributions": [
        "code"
      ]
    },
    {
      "login": "trevorblades",
      "name": "Trevor Blades",
      "avatar_url": "https://avatars0.githubusercontent.com/u/1216917?v=4",
      "profile": "https://trevorblades.com",
      "contributions": [
        "code",
        "doc",
        "bug"
      ]
    },
    {
      "login": "gordlea",
      "name": "Gord Lea",
      "avatar_url": "https://avatars0.githubusercontent.com/u/782154?v=4",
      "profile": "https://github.com/gordlea",
      "contributions": [
        "code"
      ]
    },
    {
      "login": "3nvi",
      "name": "Aggelos Arvanitakis",
      "avatar_url": "https://avatars1.githubusercontent.com/u/10436045?v=4",
      "profile": "https://aggelos.dev",
      "contributions": [
        "code"
      ]
    },
    {
      "login": "DouglasGabr",
      "name": "Douglas Gabriel",
      "avatar_url": "https://avatars2.githubusercontent.com/u/21958179?v=4",
      "profile": "https://github.com/DouglasGabr",
      "contributions": [
        "code"
      ]
    },
    {
      "login": "Martinnord",
      "name": "Martin Nordström",
      "avatar_url": "https://avatars3.githubusercontent.com/u/17549362?v=4",
      "profile": "https://github.com/Martinnord",
      "contributions": [
        "code"
      ]
    },
    {
      "login": "dannytatom",
      "name": "Danny Tatom",
      "avatar_url": "https://avatars2.githubusercontent.com/u/60604?v=4",
      "profile": "https://github.com/dannytatom",
      "contributions": [
        "code"
      ]
    },
    {
      "login": "simoncollins",
      "name": "Simon Collins",
      "avatar_url": "https://avatars2.githubusercontent.com/u/874670?v=4",
      "profile": "https://github.com/simoncollins",
      "contributions": [
        "code"
      ]
    },
    {
      "login": "santialbo",
      "name": "Santi Albo",
      "avatar_url": "https://avatars3.githubusercontent.com/u/1557563?v=4",
      "profile": "http://santialbo.com",
      "contributions": [
        "code",
        "doc"
      ]
    },
    {
      "login": "PILO7980",
      "name": "PILO7980",
      "avatar_url": "https://avatars0.githubusercontent.com/u/3218536?v=4",
      "profile": "https://github.com/PILO7980",
      "contributions": [
        "code"
      ]
    },
    {
      "login": "dowdiness",
      "name": "Ishimoto Koji ",
      "avatar_url": "https://avatars3.githubusercontent.com/u/1616717?v=4",
      "profile": "https://github.com/dowdiness",
      "contributions": [
        "code"
      ]
    },
    {
      "login": "sinchang",
      "name": "Jeff Wen",
      "avatar_url": "https://avatars0.githubusercontent.com/u/3297859?v=4",
      "profile": "https://sinchang.me",
      "contributions": [
        "code"
      ]
    },
    {
      "login": "PabloSzx",
      "name": "Pablo Saez",
      "avatar_url": "https://avatars3.githubusercontent.com/u/8672915?v=4",
      "profile": "https://pablosz.tech",
      "contributions": [
        "code"
      ]
    },
    {
      "login": "nejcr",
      "name": "Nejc Ravnik",
      "avatar_url": "https://avatars1.githubusercontent.com/u/17861648?v=4",
      "profile": "https://github.com/nejcr",
      "contributions": [
        "code"
      ]
    },
    {
      "login": "mr-wildcard",
      "name": "Julien Viala",
      "avatar_url": "https://avatars1.githubusercontent.com/u/6979207?v=4",
      "profile": "https://github.com/mr-wildcard",
      "contributions": [
        "code"
      ]
    },
    {
      "login": "sebqq",
      "name": "Sebastian Trebunak",
      "avatar_url": "https://avatars1.githubusercontent.com/u/33039909?v=4",
      "profile": "https://github.com/sebqq",
      "contributions": [
        "code",
        "doc"
      ]
    },
    {
      "login": "sarcastron",
      "name": "Adam Plante",
      "avatar_url": "https://avatars0.githubusercontent.com/u/2415228?v=4",
      "profile": "https://github.com/sarcastron",
      "contributions": [
        "code"
      ]
    },
    {
      "login": "luciorubeens",
      "name": "Lúcio Rubens",
      "avatar_url": "https://avatars0.githubusercontent.com/u/4539235?v=4",
      "profile": "https://github.com/luciorubeens",
      "contributions": [
        "code"
      ]
    },
    {
      "login": "jmiazga",
      "name": "Jason Miazga",
      "avatar_url": "https://avatars2.githubusercontent.com/u/181441?v=4",
      "profile": "http://jasonmiazga.com",
      "contributions": [
        "code",
        "doc"
      ]
    },
    {
      "login": "goncy",
      "name": "Gonzalo Pozzo",
      "avatar_url": "https://avatars1.githubusercontent.com/u/6494462?v=4",
      "profile": "http://gonzalopozzo.com",
      "contributions": [
        "code"
      ]
    },
    {
      "login": "cschroeter",
      "name": "Christian",
      "avatar_url": "https://avatars3.githubusercontent.com/u/1846056?v=4",
      "profile": "https://cschroeter.net",
      "contributions": [
        "code",
        "infra"
      ]
    },
    {
      "login": "Hagendorn",
      "name": "Christian Hagendorn",
      "avatar_url": "https://avatars3.githubusercontent.com/u/200940?v=4",
      "profile": "https://github.com/Hagendorn",
      "contributions": [
        "code"
      ]
    },
    {
      "login": "Doesntmeananything",
      "name": "Andrey Krasnov",
      "avatar_url": "https://avatars0.githubusercontent.com/u/34657799?v=4",
      "profile": "http://doesntmeananything.com",
      "contributions": [
        "code"
      ]
    },
    {
      "login": "donysukardi",
      "name": "Dony Sukardi",
      "avatar_url": "https://avatars0.githubusercontent.com/u/410792?v=4",
      "profile": "http://dsds.io",
      "contributions": [
        "code"
      ]
    },
    {
      "login": "liokm",
      "name": "Meng",
      "avatar_url": "https://avatars0.githubusercontent.com/u/179341?v=4",
      "profile": "https://github.com/liokm",
      "contributions": [
        "code"
      ]
    },
    {
      "login": "gabelluardo",
      "name": "Gabriele Belluardo",
      "avatar_url": "https://avatars1.githubusercontent.com/u/42920247?v=4",
      "profile": "https://github.com/gabelluardo",
      "contributions": [
        "code"
      ]
    },
    {
      "login": "franky47",
      "name": "Francois Best",
      "avatar_url": "https://avatars2.githubusercontent.com/u/1174092?v=4",
      "profile": "https://francoisbest.com",
      "contributions": [
        "code"
      ]
    },
    {
      "login": "tiancihe",
      "name": "Tianci He",
      "avatar_url": "https://avatars0.githubusercontent.com/u/36734012?v=4",
      "profile": "https://github.com/tiancihe",
      "contributions": [
        "code"
      ]
    },
    {
      "login": "stevenambs",
      "name": "Steven",
      "avatar_url": "https://avatars1.githubusercontent.com/u/10133137?v=4",
      "profile": "https://github.com/stevenambs",
      "contributions": [
        "code"
      ]
    },
    {
      "login": "shinework",
      "name": "Baptiste Adrien",
      "avatar_url": "https://avatars3.githubusercontent.com/u/1102595?v=4",
      "profile": "https://shinework.netlify.com",
      "contributions": [
        "code"
      ]
    },
    {
      "login": "robbevan",
      "name": "Rob Bevan",
      "avatar_url": "https://avatars1.githubusercontent.com/u/276?v=4",
      "profile": "http://robbevan.com",
      "contributions": [
        "code"
      ]
    },
    {
      "login": "pan-tom",
      "name": "Tomasz",
      "avatar_url": "https://avatars1.githubusercontent.com/u/27802923?v=4",
      "profile": "https://github.com/pan-tom",
      "contributions": [
        "code"
      ]
    },
    {
      "login": "kkshyu",
      "name": "徐愷",
      "avatar_url": "https://avatars1.githubusercontent.com/u/8722165?v=4",
      "profile": "https://about.kkshyu.tw",
      "contributions": [
        "code"
      ]
    },
    {
      "login": "kelkes",
      "name": "David Wippel",
      "avatar_url": "https://avatars1.githubusercontent.com/u/204445?v=4",
      "profile": "https://www.trigo.dev",
      "contributions": [
        "code"
      ]
    },
    {
      "login": "catchspider2002",
      "name": "Naveen",
      "avatar_url": "https://avatars3.githubusercontent.com/u/13168827?v=4",
      "profile": "https://github.com/catchspider2002",
      "contributions": [
        "code"
      ]
    },
    {
      "login": "Vinnl",
      "name": "Vincent",
      "avatar_url": "https://avatars1.githubusercontent.com/u/4251?v=4",
      "profile": "https://vincenttunru.com",
      "contributions": [
        "code"
      ]
    },
    {
      "login": "Saifadin",
      "name": "Osamah Aldoaiss",
      "avatar_url": "https://avatars1.githubusercontent.com/u/1507057?v=4",
      "profile": "http://aldoaiss.de",
      "contributions": [
        "code"
      ]
    },
    {
      "login": "FredKSchott",
      "name": "Fred K. Schott",
      "avatar_url": "https://avatars1.githubusercontent.com/u/622227?v=4",
      "profile": "http://www.fredkschott.com",
      "contributions": [
        "code"
      ]
    },
    {
      "login": "jaredpalmer",
      "name": "Jared Palmer",
      "avatar_url": "https://avatars1.githubusercontent.com/u/4060187?s=60&v=4",
      "profile": "https://github.com/jaredpalmer",
      "contributions": [
        "code"
      ]
    },
    {
      "login": "walela",
      "name": "Austin Walela",
      "avatar_url": "https://avatars3.githubusercontent.com/u/5380651?s=460&u=0e88e57ceb2a0f98d2ce737bb5a8f6f608a47697&v=4",
      "profile": "https://walela.github.io",
      "contributions": [
        "code"
      ]
    },
    {
      "login": "tony",
      "name": "Tony Narlock",
      "avatar_url": "https://avatars0.githubusercontent.com/u/26336?s=460&v=4",
      "profile": "https://tony@git-pull.com",
      "contributions": [
        "code",
        "doc"
      ]
    },
    {
      "login": "tmaximini",
      "name": "Thomas Maximini",
      "avatar_url": "https://avatars2.githubusercontent.com/u/570544?s=460&u=0b020d3821581805b6ad6a187962b4e7081e9d77&v=4",
      "profile": "http://thomasmaximini.com",
      "contributions": [
        "code"
      ]
    },
    {
      "login": "singingwolfboy",
      "name": "David Baumgold",
      "avatar_url": "https://avatars2.githubusercontent.com/u/132355?s=460&u=5198ecc5955dd4e576ff06a1a1b91a2cf201ddb6&v=4",
      "profile": "https://davidbaumgold.com",
      "contributions": [
        "code"
      ]
    },
    {
      "login": "ralphilius",
      "name": "ralphilius",
      "avatar_url": "https://avatars3.githubusercontent.com/u/4253551?s=460&u=f641622c52c7830c12c9a5ef3c433ba68a6eb192&v=4",
      "profile": "https://github.com/ralphilius",
      "contributions": [
        "code"
      ]
    },
    {
      "login": "rahrang",
      "name": "Rahul Rangnekar",
      "avatar_url": "https://avatars0.githubusercontent.com/u/13807007?s=460&u=e6f22e23c898fde5ee68203dbc0adb0267428c42&v=4",
      "profile": "http://www.rahulrangnekar.com",
      "contributions": [
        "code"
      ]
    },
    {
      "login": "pierrenel",
      "name": "Pierre Nel",
      "avatar_url": "https://avatars0.githubusercontent.com/u/26219?s=460&v=4",
      "profile": "http://pierre.io",
      "contributions": [
        "code"
      ]
    },
    {
      "login": "pgrimaud",
      "name": "Pierre Grimaud",
      "avatar_url": "https://avatars0.githubusercontent.com/u/1866496?s=460&u=464d14ef313ca52eb84024127e75afeb6a0ecf08&v=4",
      "profile": "https://p.ier.re",
      "contributions": [
        "code"
      ]
    },
    {
      "login": "orzarchi",
      "name": "Whisp R&D",
      "avatar_url": "https://avatars2.githubusercontent.com/u/1201448?s=460&v=4",
      "profile": "https://whisp.software",
      "contributions": [
        "code"
      ]
    },
    {
      "login": "KenzoBenzo",
      "name": "Makenna Smutz",
      "avatar_url": "https://avatars2.githubusercontent.com/u/32865577?s=460&u=a8d1696f5095b153948a3c8a3e5507b09fe9bceb&v=4",
      "profile": "https://kenna.xyz",
      "contributions": [
        "code",
        "doc",
        "ideas"
      ]
    },
    {
      "login": "nelsonreitz",
      "name": "Nelson Reitz",
      "avatar_url": "https://avatars0.githubusercontent.com/u/10158587?s=460&u=26a000884c80c4f28fb6d08d5476561309062e77&v=4",
      "profile": "https://nelsonreitz.ch",
      "contributions": [
        "code"
      ]
    },
    {
      "login": "nainardev",
      "name": "Mohamed Nainar",
      "avatar_url": "https://avatars2.githubusercontent.com/u/59839368?s=460&u=94aefbf6a1452b57c2bc1b103bab34acbe9244b7&v=4",
      "profile": "https://github.com/nainardev",
      "contributions": [
        "doc"
      ]
    },
    {
      "login": "mustaphaturhan",
      "name": "Mustafa Turhan",
      "avatar_url": "https://avatars0.githubusercontent.com/u/11398393?s=460&u=1d915beadb5df52c00f667e08f8ecc65e4ee2e1e&v=4",
      "profile": "https://github.com/mustaphaturhan",
      "contributions": [
        "doc"
      ]
    },
    {
      "login": "kimroen",
      "name": "Kim Røen",
      "avatar_url": "https://avatars3.githubusercontent.com/u/520420?s=460&v=4",
      "profile": "http://twitter.com/kimroen",
      "contributions": [
        "doc"
      ]
    },
    {
      "login": "jmakGH",
      "name": "Justin Mak",
      "avatar_url": "https://avatars0.githubusercontent.com/u/3829337?s=460&u=3babbb571f358a4a419bd4ca4927dd53ff2d380e&v=4",
      "profile": "https://github.com/jmakGH",
      "contributions": [
        "code"
      ]
    },
    {
      "login": "jeremyadavis",
      "name": "Jeremy Davis",
      "avatar_url": "https://avatars0.githubusercontent.com/u/297572?s=460&v=4",
      "profile": "www.twitter.com/jeremydavis",
      "contributions": [
        "code"
      ]
    },
    {
      "login": "jatwork",
      "name": "Jeremy Lu",
      "avatar_url": "https://avatars0.githubusercontent.com/u/11546793?s=460&u=8987e6cf833d07800cc372fa66444851744fe255&v=4",
      "profile": "https://github.com/jatwork",
      "contributions": [
        "doc",
        "code"
      ]
    },
    {
      "login": "ivan-dalmet",
      "name": "Ivan Dalmet",
      "avatar_url": "https://avatars3.githubusercontent.com/u/9749061?s=460&v=4",
      "profile": "http://ivan.dalmet.fr",
      "contributions": [
        "doc",
        "code",
        "plugin"
      ]
    },
    {
      "login": "illourr",
      "name": "Dillon Curry",
      "avatar_url": "https://avatars2.githubusercontent.com/u/1165331?s=460&u=5c3375b367f330bc036cee1b0dafd4f3325085d6&v=4",
      "profile": "https://github.com/illourr",
      "contributions": [
        "code"
      ]
    },
    {
      "login": "idfunctor",
      "name": "idfunctor",
      "avatar_url": "https://avatars3.githubusercontent.com/u/13308108?s=460&u=57597abdffe28411c42608c72a4f37a2ca6e9e3f&v=4",
      "profile": "https://sourcerer.io/blnk-space",
      "contributions": [
        "code"
      ]
    },
    {
      "login": "denkigai",
      "name": "denkigai",
      "avatar_url": "https://avatars2.githubusercontent.com/u/14799020?s=460&u=2898cfe73d47ef43cc0ea8f05461393c8579c261&v=4",
      "profile": "https://github.com/denkigai",
      "contributions": [
        "code"
      ]
    },
    {
      "login": "aaronadamsCA",
      "name": "Aaron Adams",
      "avatar_url": "https://avatars2.githubusercontent.com/u/1505561?s=460&u=5157b9076e2372c79f0ec7e0cc084e447826895c&v=4",
      "profile": "https://www.linkedin.com/in/aaronadamsca",
      "contributions": [
        "code"
      ]
    },
    {
      "login": "Youngestdev",
      "name": "Abdulazeez Adeshina",
      "avatar_url": "https://avatars1.githubusercontent.com/u/31009679?s=460&u=9bb64ab616e010e0052acba0f49e5c9b85be4d2b&v=4",
      "profile": "https://abdul.codes",
      "contributions": [
        "code"
      ]
    },
    {
      "login": "SuperSandro2000",
      "name": "Sandro",
      "avatar_url": "https://avatars1.githubusercontent.com/u/7258858?s=460&u=c524720e2844ffa8a2aa67944fde5af54031e06d&v=4",
      "profile": "https://supersandro.de",
      "contributions": [
        "code"
      ]
    },
    {
      "login": "Premkumar-Shanmugam",
      "name": "Premkumar Shanmugam",
      "avatar_url": "https://avatars1.githubusercontent.com/u/28890016?s=460&u=ebf9e083d3bfe95e271ae4fd78b1896814727c70&v=4",
      "profile": "https://github.com/Premkumar-Shanmugam",
      "contributions": [
        "code"
      ]
    },
    {
      "login": "MeixnerTobias",
      "name": "Tobias Meixner",
      "avatar_url": "https://avatars0.githubusercontent.com/u/2327615?s=460&v=4",
      "profile": "https://www.tobias-meixner.com",
      "contributions": [
        "code"
      ]
    },
    {
      "login": "JeremieLeblanc",
      "name": "Jeremie Leblanc",
      "avatar_url": "https://avatars0.githubusercontent.com/u/9596165?s=460&u=1ef150bf603ba987938b13ffc249dc42177b38c0&v=4",
      "profile": "https://github.com/JeremieLeblanc",
      "contributions": [
        "code"
      ]
    },
    {
      "login": "DominusKelvin",
      "name": "Kelvin Oghenerhoro",
      "avatar_url": "https://avatars3.githubusercontent.com/u/24433274?s=460&u=1c872d2e37185b3edf21c134b9149a5dcfd7c864&v=4",
      "profile": "https://twitter.com/dominus_kelvin",
      "contributions": [
        "code"
      ]
    },
    {
      "login": "DavidJFelix",
      "name": "David J. Felix",
      "avatar_url": "https://avatars2.githubusercontent.com/u/263432?s=460&u=262fb80ae1ee6c450f8fe705e646d72c8c3e1b0b&v=4",
      "profile": "https://github.com/DavidJFelix",
      "contributions": [
        "code"
      ]
    },
    {
      "login": "mrmckeb",
      "name": "Brody McKee",
      "avatar_url": "https://avatars3.githubusercontent.com/u/5043083?v=4",
      "profile": "https://github.com/mrmckeb",
      "contributions": [
        "doc"
      ]
    },
    {
      "login": "Psvensso",
      "name": "Per Svensson",
      "avatar_url": "https://avatars1.githubusercontent.com/u/1482833?v=4",
      "profile": "https://github.com/Psvensso",
      "contributions": [
        "code"
      ]
    },
    {
      "login": "cereallarceny",
      "name": "Patrick Cason",
      "avatar_url": "https://avatars1.githubusercontent.com/u/1297930?v=4",
      "profile": "https://www.patrickcason.com",
      "contributions": [
        "doc"
      ]
    },
    {
      "login": "ivoilic",
      "name": "Ivo Ilić",
      "avatar_url": "https://avatars1.githubusercontent.com/u/3476570?v=4",
      "profile": "http://www.ivoilic.com",
      "contributions": [
        "code"
      ]
    },
    {
      "login": "avaneeshtripathi",
      "name": "Avaneesh Tripathi",
      "avatar_url": "https://avatars3.githubusercontent.com/u/20407975?v=4",
      "profile": "https://github.com/avaneeshtripathi",
      "contributions": [
        "code"
      ]
    },
    {
      "login": "balibebas",
      "name": "balibebas",
      "avatar_url": "https://avatars3.githubusercontent.com/u/65664227?v=4",
      "profile": "http://habd.as",
      "contributions": [
        "doc"
      ]
    },
    {
      "login": "navin-moorthy",
      "name": "Navin Moorthy",
      "avatar_url": "https://avatars0.githubusercontent.com/u/39694575?v=4",
      "profile": "https://navin-moorthy.github.io/",
      "contributions": [
        "code",
        "doc"
      ]
    },
    {
      "login": "timkindberg",
      "name": "Tim Kindberg",
      "avatar_url": "https://avatars0.githubusercontent.com/u/168046?v=4",
      "profile": "http://www.timkindberg.com",
      "contributions": [
        "doc"
      ]
    },
    {
      "login": "iodar",
      "name": "iodar",
      "avatar_url": "https://avatars3.githubusercontent.com/u/47027105?v=4",
      "profile": "https://github.com/iodar",
      "contributions": [
        "doc"
      ]
    },
    {
      "login": "lcdsmao",
      "name": "MAO YUFENG",
      "avatar_url": "https://avatars3.githubusercontent.com/u/13031690?v=4",
      "profile": "http://lcdsmao.dev",
      "contributions": [
        "doc"
      ]
    },
    {
      "login": "neighborhood999",
      "name": "Peng Jie",
      "avatar_url": "https://avatars3.githubusercontent.com/u/10325111?v=4",
      "profile": "http://jiepeng.me",
      "contributions": [
        "code",
        "doc"
      ]
    },
    {
      "login": "Geeman201",
      "name": "James Gee",
      "avatar_url": "https://avatars3.githubusercontent.com/u/1285296?v=4",
      "profile": "https://github.com/Geeman201",
      "contributions": [
        "code",
        "test",
        "example"
      ]
    },
    {
      "login": "antonjb",
      "name": "Anton",
      "avatar_url": "https://avatars2.githubusercontent.com/u/1066856?v=4",
      "profile": "https://github.com/antonjb",
      "contributions": [
        "doc"
      ]
    },
    {
      "login": "damnjan",
      "name": "Damnjan Lukovic",
      "avatar_url": "https://avatars2.githubusercontent.com/u/2204518?v=4",
      "profile": "https://github.com/damnjan",
      "contributions": [
        "doc"
      ]
    },
    {
      "login": "Andu033",
      "name": "Stanila Andrei",
      "avatar_url": "https://avatars1.githubusercontent.com/u/15851201?v=4",
      "profile": "https://github.com/Andu033",
      "contributions": [
        "code"
      ]
    },
    {
      "login": "Easybuoy",
      "name": "Ekunola Ezekiel",
      "avatar_url": "https://avatars0.githubusercontent.com/u/24660100?v=4",
      "profile": "https://ezekielekunola.com",
      "contributions": [
        "code"
      ]
    },
    {
      "login": "bmitchinson",
      "name": "Ben Mitchinson",
      "avatar_url": "https://avatars2.githubusercontent.com/u/33632286?v=4",
      "profile": "http://mitchinson.dev",
      "contributions": [
        "doc"
      ]
    },
    {
      "login": "jesstelford",
      "name": "Jess Telford",
      "avatar_url": "https://avatars1.githubusercontent.com/u/612020?v=4",
      "profile": "http://jes.st/about",
      "contributions": [
        "code"
      ]
    },
    {
      "login": "fr3fou",
      "name": "Simo Aleksandrov",
      "avatar_url": "https://avatars1.githubusercontent.com/u/1344906?v=4",
      "profile": "https://simo.sh",
      "contributions": [
        "doc"
      ]
    },
    {
      "login": "hericlesme",
      "name": "Héricles Emanuel",
      "avatar_url": "https://avatars2.githubusercontent.com/u/30700596?v=4",
      "profile": "https://hericl.es",
      "contributions": [
        "code"
      ]
    },
    {
      "login": "CodinCat",
      "name": "CodinCat",
      "avatar_url": "https://avatars3.githubusercontent.com/u/3193344?v=4",
      "profile": "https://github.com/CodinCat",
      "contributions": [
        "doc"
      ]
    },
    {
      "login": "Samic8",
      "name": "Sam Dawson",
      "avatar_url": "https://avatars0.githubusercontent.com/u/13163834?v=4",
      "profile": "http://samdawson.dev",
      "contributions": [
        "ideas"
      ]
    },
    {
      "login": "hy2k",
      "name": "hy2k",
      "avatar_url": "https://avatars3.githubusercontent.com/u/17329720?v=4",
      "profile": "https://github.com/hy2k",
      "contributions": [
        "code"
      ]
    },
    {
      "login": "PierreAndreis",
      "name": "Pierre Ortega",
      "avatar_url": "https://avatars0.githubusercontent.com/u/5843816?v=4",
      "profile": "https://loud.gg",
      "contributions": [
        "code"
      ]
    },
    {
      "login": "keremciu",
      "name": "Kerem Sevencan",
      "avatar_url": "https://avatars0.githubusercontent.com/u/1593488?v=4",
      "profile": "https://keremciu.github.io/",
      "contributions": [
        "doc"
      ]
    },
    {
      "login": "harveyhalwin",
      "name": "harveyhalwin",
      "avatar_url": "https://avatars2.githubusercontent.com/u/41739034?v=4",
      "profile": "https://github.com/harveyhalwin",
      "contributions": [
        "doc"
      ]
    },
    {
      "login": "benyou1969",
      "name": "Mansour benyoucef",
      "avatar_url": "https://avatars3.githubusercontent.com/u/31636863?v=4",
      "profile": "https://benyou.me",
      "contributions": [
        "doc"
      ]
    },
    {
      "login": "andrewgarrison",
      "name": "Andrew Garrison",
      "avatar_url": "https://avatars1.githubusercontent.com/u/11062725?v=4",
      "profile": "http://atgarrison.com",
      "contributions": [
        "doc"
      ]
    },
    {
      "login": "carlosvini",
      "name": "Carlos Rodrigues",
      "avatar_url": "https://avatars2.githubusercontent.com/u/4670443?v=4",
      "profile": "https://carlosvini.github.io/",
      "contributions": [
        "doc"
      ]
    },
    {
      "login": "dwightwatson",
      "name": "Dwight Watson",
      "avatar_url": "https://avatars3.githubusercontent.com/u/1100408?v=4",
      "profile": "https://www.dwightwatson.com",
      "contributions": [
        "doc"
      ]
    },
    {
      "login": "ChasinHues",
      "name": "ChasinHues",
      "avatar_url": "https://avatars1.githubusercontent.com/u/13565648?v=4",
      "profile": "https://github.com/ChasinHues",
      "contributions": [
        "doc"
      ]
    },
    {
      "login": "nahuel",
      "name": "Nahuel Greco",
      "avatar_url": "https://avatars0.githubusercontent.com/u/15200?v=4",
      "profile": "https://github.com/nahuel",
      "contributions": [
        "projectManagement",
        "bug"
      ]
    },
    {
      "login": "joserocha3",
      "name": "Pablo Rocha",
      "avatar_url": "https://avatars1.githubusercontent.com/u/11415340?v=4",
      "profile": "https://pablorocha.me",
      "contributions": [
        "doc"
      ]
    },
    {
      "login": "dustinlarimer",
      "name": "Dustin Larimer",
      "avatar_url": "https://avatars1.githubusercontent.com/u/180438?v=4",
      "profile": "https://dlarimer.com",
      "contributions": [
        "code",
        "design"
      ]
    },
    {
      "login": "frontendwizard",
      "name": "Juliano Farias",
      "avatar_url": "https://avatars1.githubusercontent.com/u/1124448?v=4",
      "profile": "http://frontendwizard.dev",
      "contributions": [
        "doc"
      ]
    },
    {
      "login": "joe-bell",
      "name": "Joe Bell",
      "avatar_url": "https://avatars3.githubusercontent.com/u/7349341?v=4",
      "profile": "https://joebell.co.uk",
      "contributions": [
        "bug"
      ]
    },
    {
      "login": "hpohlmeyer",
      "name": "Henning Pohlmeyer",
      "avatar_url": "https://avatars0.githubusercontent.com/u/6564077?v=4",
      "profile": "https://henningpohlmeyer.com",
      "contributions": [
        "code"
      ]
    },
    {
      "login": "sivertschou",
      "name": "Sivert Schou Olsen",
      "avatar_url": "https://avatars3.githubusercontent.com/u/31168035?v=4",
      "profile": "https://github.com/sivertschou",
      "contributions": [
        "doc"
      ]
    },
    {
      "login": "lazandrei19",
      "name": "Andrei Lazarescu",
      "avatar_url": "https://avatars1.githubusercontent.com/u/3816519?v=4",
      "profile": "https://github.com/lazandrei19",
      "contributions": [
        "doc"
      ]
    },
    {
      "login": "jrrmt",
      "name": "José Teixeira",
      "avatar_url": "https://avatars3.githubusercontent.com/u/44125?v=4",
      "profile": "https://github.com/jrrmt",
      "contributions": [
        "bug"
      ]
    },
    {
      "login": "adrianoresende",
      "name": "Adriano Resende",
      "avatar_url": "https://avatars1.githubusercontent.com/u/798755?v=4",
      "profile": "http://www.adrianoresende.com.br",
      "contributions": [
        "doc"
      ]
    },
    {
<<<<<<< HEAD
      "login": "victorwpbastos",
      "name": "Victor Bastos",
      "avatar_url": "https://avatars3.githubusercontent.com/u/1017515?v=4",
      "profile": "http://victorwpbastos.github.io",
      "contributions": [
        "doc"
      ]
=======
      "login": "Zaynex",
      "name": "Vincent",
      "avatar_url": "https://avatars0.githubusercontent.com/u/13745971?v=4",
      "profile": "https://github.com/Zaynex",
      "contributions": [
        "doc"
      ]
    },
    {
      "login": "candicecz",
      "name": "Candice",
      "avatar_url": "https://avatars0.githubusercontent.com/u/25373313?v=4",
      "profile": "http://www.candiceczech.com",
      "contributions": [
        "design",
        "bug"
      ]
>>>>>>> 7c554de4
    }
  ],
  "contributorsPerLine": 7,
  "skipCi": true
}<|MERGE_RESOLUTION|>--- conflicted
+++ resolved
@@ -1298,7 +1298,6 @@
       ]
     },
     {
-<<<<<<< HEAD
       "login": "victorwpbastos",
       "name": "Victor Bastos",
       "avatar_url": "https://avatars3.githubusercontent.com/u/1017515?v=4",
@@ -1306,7 +1305,7 @@
       "contributions": [
         "doc"
       ]
-=======
+    },
       "login": "Zaynex",
       "name": "Vincent",
       "avatar_url": "https://avatars0.githubusercontent.com/u/13745971?v=4",
@@ -1324,7 +1323,6 @@
         "design",
         "bug"
       ]
->>>>>>> 7c554de4
     }
   ],
   "contributorsPerLine": 7,
