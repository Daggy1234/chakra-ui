--- conflicted
+++ resolved
@@ -1631,17 +1631,19 @@
       ]
     },
     {
-<<<<<<< HEAD
       "login": "songheewon",
       "name": "songheewon",
       "avatar_url": "https://avatars1.githubusercontent.com/u/44194990?v=4",
       "profile": "https://github.com/songheewon",
-=======
+       "contributions": [
+        "doc"
+      ]
+    },
+    {
       "login": "vipranarayan14",
       "name": "Prasanna Venkatesh T S",
       "avatar_url": "https://avatars2.githubusercontent.com/u/17687018?v=4",
       "profile": "https://github.com/vipranarayan14",
->>>>>>> df07304d
       "contributions": [
         "doc"
       ]
