--- conflicted
+++ resolved
@@ -1040,21 +1040,21 @@
       ]
     },
     {
-<<<<<<< HEAD
       "login": "damnjan",
       "name": "Damnjan Lukovic",
       "avatar_url": "https://avatars2.githubusercontent.com/u/2204518?v=4",
       "profile": "https://github.com/damnjan",
       "contributions": [
         "doc"
-=======
+       ]
+    },
+    {
       "login": "Andu033",
       "name": "Stanila Andrei",
       "avatar_url": "https://avatars1.githubusercontent.com/u/15851201?v=4",
       "profile": "https://github.com/Andu033",
       "contributions": [
         "code"
->>>>>>> 60392008
       ]
     }
   ],
